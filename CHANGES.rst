11.1.0
------

<<<<<<< HEAD
* #310: Keyring now loads all backends through entry
  points (if available). Future versions of keyring will
  rely on pkg_resources and entry points for loading all
  keyrings. Adds a dependency on setuptools
  (pkg_resources).
=======
* #312: Use ``entrypoints`` instead of pkg_resources to
  avoid performance hit loading pkg_resources. Adds
  a dependency on ``entrypoints``.
>>>>>>> 29e2740d

11.0.0
------

* #294: No longer expose ``keyring.__version__`` (added
  in 8.1) to avoid performance hit loading pkg_resources.

10.6.0
------

* #299: Keyring exceptions are now derived from a base
  ``keyring.errors.KeyringError``.

10.5.1
------

* #296: Prevent AttributeError on import when Debian has
  created broken dbus installs.

10.5.0
------

* #287: Added ``--list-backends`` option to
  command-line interface.

* Removed ``logger`` from ``keyring``. See #291 for related
  request.

* #292: Set the appid for SecretService & KWallet to
  something meaningful.

10.4.0
------

* #279: In Kwallet, pass mainloop to SessionBus.

* #278: Unpin pywin32-ctypes, but blacklist known
  incompatible versions.

10.3.3
------

* #278: Pin to pywin32-ctypes 0.0.1 to avoid apparent
  breakage introduced in 0.1.0.

10.3.2
------

* #267: More leniently unescape lowercased characters as
  they get re-cased by ConfigParser.

10.3.1
------

* #266: Use private compatibity model rather than six to
  avoid the dependency.

10.3
----

* #264: Implement devpi hook for supplying a password when
  logging in with `devpi <https://pypi.org/project/devpi>`_
  client.

* #260: For macOS, added initial API support for internet
  passwords.

10.2
----

* #259: Allow to set a custom application attribute for
  SecretService backend.

10.1
----

* #253: Backends now expose a '.name' attribute suitable
  for identifying each backend to users.

10.0.2
-----

* #247: Restored console script.

10.0.1
------

* Update readme to reflect test recommendations.

10.0
----

* Drop support for Python 3.2.
* Test suite now uses tox instead of pytest-runner.
  Test requirements are now defined in tests/requirements.txt.

9.3.1
-----

* Link to the new Gitter chat room is now in the
  readme.
* Issue #235: ``kwallet`` backend now returns
  string objects instead of ``dbus.String`` objects,
  for less surprising reprs.
* Minor doc fixes.

9.3
---

* Issue #161: In SecretService backend, unlock
  individual entries.

9.2.1
-----

* Issue #230: Don't rely on dbus-python and instead
  defer to SecretStorage to describe the installation
  requirements.

9.2
---

* Issue #231 via #233: On Linux, ``secretstorage``
  is now a declared dependency, allowing recommended
  keyring to work simply after installation.

9.1
---

* Issue #83 via #229: ``kwallet`` backend now stores
  the service name as a folder name in the backend rather
  than storing all passwords in a Python folder.

9.0
---

* Issue #217: Once again, the OS X backend uses the
  Framework API for invoking the Keychain service.
  As a result, applications utilizing this API will be
  authorized per application, rather than relying on the
  authorization of the 'security' application. Consequently,
  users will be prompted to authorize the system Python
  executable and also new Python executables, such as
  those created by virtualenv.
  #260: No longer does the keyring honor the ``store``
  attribute on the keyring. Only application passwords
  are accessible.

8.7
---

* Changelog now links to issues and provides dates of
  releases.

8.6
---

* Issue #217: Add warning in OS Keyring when 'store'
  is set to 'internet' to determine if this feature is
  used in the wild.

8.5.1
-----

* Pull Request #216: Kwallet backend now has lower
  priority than the preferred SecretService backend,
  now that the desktop check is no longer in place.

8.5
---

* Issue #168: Now prefer KF5 Kwallet to KF4. Users relying
  on KF4 must use prior releases.

8.4
---

* Pull Request #209: Better error message when no backend is
  available (indicating keyrings.alt as a quick workaround).
* Pull Request #208: Fix pywin32-ctypes package name in
  requirements.

8.3
---

* Issue #207: Library now requires win32ctypes on Windows
  systems, which will be installed automatically by
  Setuptools 0.7 or Pip 6 (or later).
* Actually removed QtKwallet, which was meant to be dropped in
  8.0 but somehow remained.

8.2
---

* Update readme to include how-to use with Linux
  non-graphical environments.

8.1
---

* Issue #197: Add ``__version__`` attribute to keyring module.

8.0
---

* Issue #117: Removed all but the preferred keyring backends
  for each of the major desktop platforms:

    - keyring.backends.kwallet.DBusKeyring
    - keyring.backends.OS_X.Keyring
    - keyring.backends.SecretService.Keyring
    - keyring.backends.Windows.WinVaultKeyring

  All other keyrings
  have been moved to a new package, `keyrings.alt
  <https://pypi.python.org/pypi/keyrings.alt>`_ and
  backward-compatibility aliases removed.
  To retain
  availability of these less preferred keyrings, include
  that package in your installation (install both keyring
  and keyrings.alt).

  As these keyrings have moved, any keyrings indicated
  explicitly in configuration will need to be updated to
  replace "keyring.backends." with "keyrings.alt.". For
  example, "keyring.backends.file.PlaintextKeyring"
  becomes "keyrings.alt.file.PlaintextKeyring".

7.3.1
-----

* Issue #194: Redirect away from docs until they have something
  more than the changelog. Users seeking the changelog will
  want to follow the `direct link
  <https://pythonhosted.org/keyring/history.html>`_.

7.3
---

* Issue #117: Added support for filtering which
  backends are acceptable. To limit to only loading recommended
  keyrings (those with priority >= 1), call::

    keyring.core.init_backend(limit=keyring.core.recommended)

7.2
---

* Pull Request #190: OS X backend now exposes a ``keychain``
  attribute, which if set will be used by ``get_password`` when
  retrieving passwords. Useful in environments such as when
  running under cron where the default keychain is not the same
  as the default keychain in a login session. Example usage::

    keyring.get_keyring().keychain = '/path/to/login.keychain'
    pw = keyring.get_password(...)

7.1
---

* Issue #186: Removed preference for keyrings based on
  ``XDG_CURRENT_DESKTOP`` as these values are to varied
  to be a reliable indicator of which keyring implementation
  might be preferable.

7.0.2
-----

* Issue #187: Restore ``Keyring`` name in ``kwallet`` backend.
  Users of keyring 6.1 or later should prefer an explicit reference
  to DBusKeyring or QtKeyring instead.

7.0.1
-----

* Issue #183 and Issue #185: Gnome keyring no longer relies
  on environment variables, but instead relies on the GnomeKeyring
  library to determine viability.

7.0
---

* Issue #99: Keyring now expects the config file to be located
  in the XDG_CONFIG_HOME rather than XDG_DATA_HOME and will
  fail to start if the config is found in the old location but not
  the new. On systems where the two locations are distinct,
  simply copy or symlink the config to remain compatible with
  older versions or move the file to work only with 7.0 and later.

* Replaced Pull Request #182 with a conditional SessionBus
  construction, based on subsequent discussion.

6.1.1
-----

* Pull Request #182: Prevent DBus from indicating as a viable
  backend when no viable X DISPLAY variable is present.

6.1
---

* Pull Request #174: Add DBus backend for KWallet, preferred to Qt
  backend. Theoretically, it should be auto-detected based on
  available libraries and interchangeable with the Qt backend.

6.0
---

* Drop support for Python 2.6.

5.7.1
-----

* Updated project metadata to match Github hosting and
  generally refreshed the metadata structure to match
  practices with other projects.

5.7
---

* Issue #177: Resolve default keyring name on Gnome using the API.
* Issue #145: Add workaround for password exposure through
  process status for most passwords containing simple
  characters.

5.6
---

* Allow keyring to be invoked from command-line with
  ``python -m keyring``.

5.5.1
-----

* Issue #156: Fixed test failures in ``pyfs`` keyring related to
  0.5 release.

5.5
---

* Pull Request #176: Use recommended mechanism for checking
  GnomeKeyring version.

5.4
---

* Prefer setuptools_scm to hgtools.

5.3
---

* Prefer hgtools to setuptools_scm due to `setuptools_scm #21
  <https://bitbucket.org/pypa/setuptools_scm/issue/21>`_.

5.2
---

* Prefer setuptools_scm to hgtools.

5.1
---

* Host project at Github (`repo <https://github.com/jaraco/keyring>`_).

5.0
---

* Version numbering is now derived from the code repository tags via `hgtools
  <https://pypi.python.org/pypi/hgtools>`_.
* Build and install now requires setuptools.

4.1.1
-----

* The entry point group must look like a module name, so the group is now
  "keyring.backends".

4.1
---

* Added preliminary support for loading keyring backends through ``setuptools
  entry points``, specifically "keyring backends".

4.0
---

* Removed ``keyring_path`` parameter from ``load_keyring``. See release notes
  for 3.0.3 for more details.
* Issue #22: Removed support for loading the config from the current
  directory. The config file must now be located in the platform-specific
  config location.

3.8
---

* Issue #22: Deprecated loading of config from current directory. Support for
  loading the config in this manner will be removed in a future version.
* Issue #131: Keyring now will prefer `pywin32-ctypes
  <https://pypi.python.org/pypi/pywin32-ctypes>`_ to pywin32 if available.

3.7
---

* Gnome keyring no longer relies on the GNOME_KEYRING_CONTROL environment
  variable.
* Issue #140: Restore compatibility for older versions of PyWin32.

3.6
---

* `Pull Request #1 (github) <https://github.com/jaraco/keyring/pull/1>`_:
  Add support for packages that wish to bundle keyring by using relative
  imports throughout.

3.5
---

* Issue #49: Give the backend priorities a 1.5 multiplier bump when an
  XDG_CURRENT_DESKTOP environment variable matches the keyring's target
  environment.
* Issue #99: Clarified documentation on location of config and data files.
  Prepared the code base to treat the two differently on Unix-based systems.
  For now, the behavior is unchanged.

3.4
---

* Extracted FileBacked and Encrypted base classes.
* Add a pyinstaller hook to expose backend modules. Ref #124
* Pull request #41: Use errno module instead of hardcoding error codes.
* SecretService backend: correctly handle cases when user dismissed
  the collection creation or unlock prompt.

3.3
---

* Pull request #40: KWallet backend will now honor the ``KDE_FULL_SESSION``
  environment variable as found on openSUSE.

3.2.1
-----

* SecretService backend: use a different function to check that the
  backend is functional. The default collection may not exist, but
  the collection will remain usable in that case.

  Also, make the error message more verbose.

  Resolves https://bugs.launchpad.net/bugs/1242412.

3.2
---

* Issue #120: Invoke KeyringBackend.priority during load_keyring to ensure
  that any keyring loaded is actually viable (or raises an informative
  exception).

* File keyring:

   - Issue #123: fix removing items.
   - Correctly escape item name when removing.
   - Use with statement when working with files.

* Add a test for removing one item in group.

* Issue #81: Added experimental support for third-party backends. See
  `keyring.core._load_library_extensions` for information on supplying
  a third-party backend.

3.1
---

* All code now runs natively on both Python 2 and Python 3, no 2to3 conversion
  is required.
* Testsuite: clean up, and make more use of unittest2 methods.

3.0.5
-----

* Issue #114: Fix logic in pyfs detection.

3.0.4
-----

* Issue #114: Fix detection of pyfs under Mercurial Demand Import.

3.0.3
-----

* Simplified the implementation of ``keyring.core.load_keyring``. It now uses
  ``__import__`` instead of loading modules explicitly. The ``keyring_path``
  parameter to ``load_keyring`` is now deprecated. Callers should instead
  ensure their module is available on ``sys.path`` before calling
  ``load_keyring``. Keyring still honors ``keyring-path``. This change fixes
  Issue #113 in which the explicit module loading of keyring modules was
  breaking package-relative imports.

3.0.2
-----

* Renamed ``keyring.util.platform`` to ``keyring.util.platform_``. As reported
  in Issue #112 and `mercurial_keyring #31
  <https://bitbucket.org/Mekk/mercurial_keyring/issue/31>`_ and in `Mercurial
  itself <http://bz.selenic.com/show_bug.cgi?id=4029>`_, Mercurial's Demand
  Import does not honor ``absolute_import`` directives, so it's not possible
  to have a module with the same name as another top-level module. A patch is
  in place to fix this issue upstream, but to support older Mercurial
  versions, this patch will remain for some time.

3.0.1
-----

* Ensure that modules are actually imported even in Mercurial's Demand Import
  environment.

3.0
---

* Removed support for Python 2.5.
* Removed names in ``keyring.backend`` moved in 1.1 and previously retained
  for compatibility.

2.1.1
-----

* Restored Python 2.5 compatibility (lost in 2.0).

2.1
---

*  Issue #10: Added a 'store' attribute to the OS X Keyring, enabling custom
   instances of the KeyringBackend to use another store, such as the
   'internet' store. For example::

       keys = keyring.backends.OS_X.Keyring()
       keys.store = 'internet'
       keys.set_password(system, user, password)
       keys.get_password(system, user)

   The default for all instances can be set in the class::

       keyring.backends.OS_X.Keyring.store = 'internet'

*  GnomeKeyring: fix availability checks, and make sure the warning
   message from pygobject is not printed.

*  Fixes to GnomeKeyring and SecretService tests.

2.0.3
-----

*  Issue #112: Backend viability/priority checks now are more aggressive about
   module presence checking, requesting ``__name__`` from imported modules to
   force the demand importer to actually attempt the import.

2.0.2
-----

*  Issue #111: Windows backend isn't viable on non-Windows platforms.

2.0.1
-----

*  Issue #110: Fix issues with ``Windows.RegistryKeyring``.

2.0
---

*  Issue #80: Prioritized backend support. The primary interface for Keyring
   backend classes has been refactored to now emit a 'priority' based on the
   current environment (operating system, libraries available, etc). These
   priorities provide an indication of the applicability of that backend for
   the current environment. Users are still welcome to specify a particular
   backend in configuration, but the default behavior should now be to select
   the most appropriate backend by default.

1.6.1
-----

* Only include pytest-runner in 'setup requirements' when ptr invocation is
  indicated in the command-line (Issue #105).

1.6
---

*  GNOME Keyring backend:

   - Use the same attributes (``username`` / ``service``) as the SecretService
     backend uses, allow searching for old ones for compatibility.
   - Also set ``application`` attribute.
   - Correctly handle all types of errors, not only ``CANCELLED`` and ``NO_MATCH``.
   - Avoid printing warnings to stderr when GnomeKeyring is not available.

* Secret Service backend:

   - Use a better label for passwords, the same as GNOME Keyring backend uses.

1.5
---

*  SecretService: allow deleting items created using previous python-keyring
   versions.

   Before the switch to secretstorage, python-keyring didn't set "application"
   attribute. Now in addition to supporting searching for items without that
   attribute, python-keyring also supports deleting them.

*  Use ``secretstorage.get_default_collection`` if it's available.

   On secretstorage 1.0 or later, python-keyring now tries to create the
   default collection if it doesn't exist, instead of just raising the error.

*  Improvements for tests, including fix for Issue #102.

1.4
---

* Switch GnomeKeyring backend to use native libgnome-keyring via
  GObject Introspection, not the obsolete python-gnomekeyring module.

1.3
---

* Use the `SecretStorage library <https://pypi.python.org/pypi/SecretStorage>`_
  to implement the Secret Service backend (instead of using dbus directly).
  Now the keyring supports prompting for and deleting passwords. Fixes #69,
  #77, and #93.
* Catch `gnomekeyring.IOError` per the issue `reported in Nova client
  <https://bugs.launchpad.net/python-novaclient/+bug/1116302>`_.
* Issue #92 Added support for delete_password on Mac OS X Keychain.

1.2.3
-----

* Fix for Encrypted File backend on Python 3.
* Issue #97 Improved support for PyPy.

1.2.2
-----

* Fixed handling situations when user cancels kwallet dialog or denies access
  for the app.

1.2.1
-----

* Fix for kwallet delete.
* Fix for OS X backend on Python 3.
* Issue #84: Fix for Google backend on Python 3 (use of raw_input not caught
  by 2to3).

1.2
---

* Implemented delete_password on most keyrings. Keyring 2.0 will require
  delete_password to implement a Keyring. Fixes #79.

1.1.2
-----

* Issue #78: pyfilesystem backend now works on Windows.

1.1.1
-----

* Fixed MANIFEST.in so .rst files are included.

1.1
---

This is the last build that will support installation in a pure-distutils
mode. Subsequent releases will require setuptools/distribute to install.
Python 3 installs have always had this requirement (for 2to3 install support),
but starting with the next minor release (1.2+), setuptools will be required.

Additionally, this release has made some substantial refactoring in an
attempt to modularize the backends. An attempt has been made to maintain 100%
backward-compatibility, although if your library does anything fancy with
module structure or clasess, some tweaking may be necessary. The
backward-compatible references will be removed in 2.0, so the 1.1+ releases
represent a transitional implementation which should work with both legacy
and updated module structure.

* Added a console-script 'keyring' invoking the command-line interface.
* Deprecated _ExtensionKeyring.
* Moved PasswordSetError and InitError to an `errors` module (references kept
  for backward-compatibility).
* Moved concrete backend implementations into their own modules (references
  kept for backward compatibility):

  - OSXKeychain -> backends.OS_X.Keyring
  - GnomeKeyring -> backends.Gnome.Keyring
  - SecretServiceKeyring -> backends.SecretService.Keyring
  - KDEKWallet -> backends.kwallet.Keyring
  - BasicFileKeyring -> backends.file.BaseKeyring
  - CryptedFileKeyring -> backends.file.EncryptedKeyring
  - UncryptedFileKeyring -> backends.file.PlaintextKeyring
  - Win32CryptoKeyring -> backends.Windows.EncryptedKeyring
  - WinVaultKeyring -> backends.Windows.WinVaultKeyring
  - Win32CryptoRegistry -> backends.Windows.RegistryKeyring
  - select_windows_backend -> backends.Windows.select_windows_backend
  - GoogleDocsKeyring -> backends.Google.DocsKeyring
  - Credential -> keyring.credentials.Credential
  - BaseCredential -> keyring.credentials.SimpleCredential
  - EnvironCredential -> keyring.credentials.EnvironCredential
  - GoogleEnvironCredential -> backends.Google.EnvironCredential
  - BaseKeyczarCrypter -> backends.keyczar.BaseCrypter
  - KeyczarCrypter -> backends.keyczar.Crypter
  - EnvironKeyczarCrypter -> backends.keyczar.EnvironCrypter
  - EnvironGoogleDocsKeyring -> backends.Google.KeyczarDocsKeyring
  - BasicPyfilesystemKeyring -> backends.pyfs.BasicKeyring
  - UnencryptedPyfilesystemKeyring -> backends.pyfs.PlaintextKeyring
  - EncryptedPyfilesystemKeyring -> backends.pyfs.EncryptedKeyring
  - EnvironEncryptedPyfilesystemKeyring -> backends.pyfs.KeyczarKeyring
  - MultipartKeyringWrapper -> backends.multi.MultipartKeyringWrapper

* Officially require Python 2.5 or greater (although unofficially, this
  requirement has been in place since 0.10).

1.0
---

This backward-incompatible release attempts to remove some cruft from the
codebase that's accumulated over the versions.

* Removed legacy file relocation support. `keyring` no longer supports loading
  configuration or file-based backends from ~. If upgrading from 0.8 or later,
  the files should already have been migrated to their new proper locations.
  If upgrading from 0.7.x or earlier, the files will have to be migrated
  manually.
* Removed CryptedFileKeyring migration support. To maintain an existing
  CryptedFileKeyring, one must first upgrade to 0.9.2 or later and access the
  keyring before upgrading to 1.0 to retain the existing keyring.
* File System backends now create files without group and world permissions.
  Fixes #67.

0.10.1
------

* Merged 0.9.3 to include fix for #75.

0.10
----

* Add support for using `Keyczar <http://www.keyczar.org/>`_ to encrypt
  keyrings. Keyczar is "an open source cryptographic toolkit designed to make
  it easier and safer for developers to use cryptography in their
  applications."
* Added support for storing keyrings on Google Docs or any other filesystem
  supported by pyfilesystem.
* Fixed issue in Gnome Keyring when unicode is passed as the service name,
  username, or password.
* Tweaked SecretService code to pass unicode to DBus, as unicode is the
  preferred format.
* Issue #71 - Fixed logic in CryptedFileKeyring.
* Unencrypted keyring file will be saved with user read/write (and not group
  or world read/write).

0.9.3
-----

* Ensure migration is run when get_password is called. Fixes #75. Thanks to
  Marc Deslauriers for reporting the bug and supplying the patch.

0.9.2
-----

* Keyring 0.9.1 introduced a whole different storage format for the
  CryptedFileKeyring, but this introduced some potential compatibility issues.
  This release incorporates the security updates but reverts to the INI file
  format for storage, only encrypting the passwords and leaving the service
  and usernames in plaintext. Subsequent releases may incorporate a new
  keyring to implement a whole-file encrypted version. Fixes #64.
* The CryptedFileKeyring now requires simplejson for Python 2.5 clients.

0.9.1
-----

* Fix for issue where SecretServiceBackend.set_password would raise a
  UnicodeError on Python 3 or when a unicode password was provided on Python
  2.
* CryptedFileKeyring now uses PBKDF2 to derive the key from the user's
  password and a random hash. The IV is chosen randomly as well. All the
  stored passwords are encrypted at once. Any keyrings using the old format
  will be automatically converted to the new format (but will no longer be
  compatible with 0.9 and earlier). The user's password is no longer limited
  to 32 characters. PyCrypto 2.5 or greater is now required for this keyring.

0.9
---

* Add support for GTK 3 and secret service D-Bus. Fixes #52.
* Issue #60 - Use correct method for decoding.

0.8.1
-----

* Fix regression in keyring lib on Windows XP where the LOCALAPPDATA
  environment variable is not present.

0.8
---

* Mac OS X keyring backend now uses subprocess calls to the `security`
  command instead of calling the API, which with the latest updates, no
  longer allows Python to invoke from a virtualenv. Fixes issue #13.
* When using file-based storage, the keyring files are no longer stored
  in the user's home directory, but are instead stored in platform-friendly
  locations (`%localappdata%\Python Keyring` on Windows and according to
  the freedesktop.org Base Dir Specification
  (`$XDG_DATA_HOME/python_keyring` or `$HOME/.local/share/python_keyring`)
  on other operating systems). This fixes #21.

*Backward Compatibility Notice*

Due to the new storage location for file-based keyrings, keyring 0.8
supports backward compatibility by automatically moving the password
files to the updated location. In general, users can upgrade to 0.8 and
continue to operate normally. Any applications that customize the storage
location or make assumptions about the storage location will need to take
this change into consideration. Additionally, after upgrading to 0.8,
it is not possible to downgrade to 0.7 without manually moving
configuration files. In 1.0, the backward compatibility
will be removed.

0.7.1
-----

* Removed non-ASCII characters from README and CHANGES docs (required by
  distutils if we're to include them in the long_description). Fixes #55.

0.7
---

* Python 3 is now supported. All tests now pass under Python 3.2 on
  Windows and Linux (although Linux backend support is limited). Fixes #28.
* Extension modules on Mac and Windows replaced by pure-Python ctypes
  implementations. Thanks to Jerome Laheurte.
* WinVaultKeyring now supports multiple passwords for the same service. Fixes
  #47.
* Most of the tests don't require user interaction anymore.
* Entries stored in Gnome Keyring appears now with a meaningful name if you try
  to browser your keyring (for ex. with Seahorse)
* Tests from Gnome Keyring no longer pollute the user own keyring.
* `keyring.util.escape` now accepts only unicode strings. Don't try to encode
  strings passed to it.

0.6.2
-----

* fix compiling on OSX with XCode 4.0

0.6.1
-----

* Gnome keyring should not be used if there is no DISPLAY or if the dbus is
  not around (https://bugs.launchpad.net/launchpadlib/+bug/752282).

* Added `keyring.http` for facilitating HTTP Auth using keyring.

* Add a utility to access the keyring from the command line.

0.5.1
-----

* Remove a spurious KDE debug message when using KWallet

* Fix a bug that caused an exception if the user canceled the KWallet dialog
  (https://bitbucket.org/kang/python-keyring-lib/issue/37/user-canceling-of-kde-wallet-dialogs).

0.5
---

* Now using the existing Gnome and KDE python libs instead of custom C++
  code.

* Using the getpass module instead of custom code

0.4
---

* Fixed the setup script (some subdirs were not included in the release.)

0.3
---

* Fixed keyring.core when the user doesn't have a cfg, or is not
  properly configured.

* Fixed escaping issues for usernames with non-ascii characters

0.2
---

* Add support for Python 2.4+
  http://bitbucket.org/kang/python-keyring-lib/issue/2

* Fix the bug in KDE Kwallet extension compiling
  http://bitbucket.org/kang/python-keyring-lib/issue/3<|MERGE_RESOLUTION|>--- conflicted
+++ resolved
@@ -1,17 +1,12 @@
 11.1.0
 ------
 
-<<<<<<< HEAD
-* #310: Keyring now loads all backends through entry
-  points (if available). Future versions of keyring will
-  rely on pkg_resources and entry points for loading all
-  keyrings. Adds a dependency on setuptools
-  (pkg_resources).
-=======
 * #312: Use ``entrypoints`` instead of pkg_resources to
   avoid performance hit loading pkg_resources. Adds
   a dependency on ``entrypoints``.
->>>>>>> 29e2740d
+
+* #310: Keyring now loads all backends through entry
+  points.
 
 11.0.0
 ------
