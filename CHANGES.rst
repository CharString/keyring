10.5.0
------

<<<<<<< HEAD
* #289: Added ``--list-backends`` option to
  command-line interface.
=======
* Removed ``logger`` from ``keyring``. See #291 for related
  request.
>>>>>>> 2dbe27f8

10.4.0
------

* #279: In Kwallet, pass mainloop to SessionBus.

* #278: Unpin pywin32-ctypes, but blacklist known
  incompatible versions.

10.3.3
------

* #278: Pin to pywin32-ctypes 0.0.1 to avoid apparent
  breakage introduced in 0.1.0.

10.3.2
------

* #267: More leniently unescape lowercased characters as
  they get re-cased by ConfigParser.

10.3.1
------

* #266: Use private compatibity model rather than six to
  avoid the dependency.

10.3
----

* #264: Implement devpi hook for supplying a password when
  logging in with `devpi <https://pypi.org/project/devpi>`_
  client.

* #260: For macOS, added initial API support for internet
  passwords.

10.2
----

* #259: Allow to set a custom application attribute for
  SecretService backend.

10.1
----

* #253: Backends now expose a '.name' attribute suitable
  for identifying each backend to users.

10.0.2
-----

* #247: Restored console script.

10.0.1
------

* Update readme to reflect test recommendations.

10.0
----

* Drop support for Python 3.2.
* Test suite now uses tox instead of pytest-runner.
  Test requirements are now defined in tests/requirements.txt.

9.3.1
-----

* Link to the new Gitter chat room is now in the
  readme.
* Issue #235: ``kwallet`` backend now returns
  string objects instead of ``dbus.String`` objects,
  for less surprising reprs.
* Minor doc fixes.

9.3
---

* Issue #161: In SecretService backend, unlock
  individual entries.

9.2.1
-----

* Issue #230: Don't rely on dbus-python and instead
  defer to SecretStorage to describe the installation
  requirements.

9.2
---

* Issue #231 via #233: On Linux, ``secretstorage``
  is now a declared dependency, allowing recommended
  keyring to work simply after installation.

9.1
---

* Issue #83 via #229: ``kwallet`` backend now stores
  the service name as a folder name in the backend rather
  than storing all passwords in a Python folder.

9.0
---

* Issue #217: Once again, the OS X backend uses the
  Framework API for invoking the Keychain service.
  As a result, applications utilizing this API will be
  authorized per application, rather than relying on the
  authorization of the 'security' application. Consequently,
  users will be prompted to authorize the system Python
  executable and also new Python executables, such as
  those created by virtualenv.
  #260: No longer does the keyring honor the ``store``
  attribute on the keyring. Only application passwords
  are accessible.

8.7
---

* Changelog now links to issues and provides dates of
  releases.

8.6
---

* Issue #217: Add warning in OS Keyring when 'store'
  is set to 'internet' to determine if this feature is
  used in the wild.

8.5.1
-----

* Pull Request #216: Kwallet backend now has lower
  priority than the preferred SecretService backend,
  now that the desktop check is no longer in place.

8.5
---

* Issue #168: Now prefer KF5 Kwallet to KF4. Users relying
  on KF4 must use prior releases.

8.4
---

* Pull Request #209: Better error message when no backend is
  available (indicating keyrings.alt as a quick workaround).
* Pull Request #208: Fix pywin32-ctypes package name in
  requirements.

8.3
---

* Issue #207: Library now requires win32ctypes on Windows
  systems, which will be installed automatically by
  Setuptools 0.7 or Pip 6 (or later).
* Actually removed QtKwallet, which was meant to be dropped in
  8.0 but somehow remained.

8.2
---

* Update readme to include how-to use with Linux
  non-graphical environments.

8.1
---

* Issue #197: Add ``__version__`` attribute to keyring module.

8.0
---

* Issue #117: Removed all but the preferred keyring backends
  for each of the major desktop platforms:

    - keyring.backends.kwallet.DBusKeyring
    - keyring.backends.OS_X.Keyring
    - keyring.backends.SecretService.Keyring
    - keyring.backends.Windows.WinVaultKeyring

  All other keyrings
  have been moved to a new package, `keyrings.alt
  <https://pypi.python.org/pypi/keyrings.alt>`_ and
  backward-compatibility aliases removed.
  To retain
  availability of these less preferred keyrings, include
  that package in your installation (install both keyring
  and keyrings.alt).

  As these keyrings have moved, any keyrings indicated
  explicitly in configuration will need to be updated to
  replace "keyring.backends." with "keyrings.alt.". For
  example, "keyring.backends.file.PlaintextKeyring"
  becomes "keyrings.alt.file.PlaintextKeyring".

7.3.1
-----

* Issue #194: Redirect away from docs until they have something
  more than the changelog. Users seeking the changelog will
  want to follow the `direct link
  <https://pythonhosted.org/keyring/history.html>`_.

7.3
---

* Issue #117: Added support for filtering which
  backends are acceptable. To limit to only loading recommended
  keyrings (those with priority >= 1), call::

    keyring.core.init_backend(limit=keyring.core.recommended)

7.2
---

* Pull Request #190: OS X backend now exposes a ``keychain``
  attribute, which if set will be used by ``get_password`` when
  retrieving passwords. Useful in environments such as when
  running under cron where the default keychain is not the same
  as the default keychain in a login session. Example usage::

    keyring.get_keyring().keychain = '/path/to/login.keychain'
    pw = keyring.get_password(...)

7.1
---

* Issue #186: Removed preference for keyrings based on
  ``XDG_CURRENT_DESKTOP`` as these values are to varied
  to be a reliable indicator of which keyring implementation
  might be preferable.

7.0.2
-----

* Issue #187: Restore ``Keyring`` name in ``kwallet`` backend.
  Users of keyring 6.1 or later should prefer an explicit reference
  to DBusKeyring or QtKeyring instead.

7.0.1
-----

* Issue #183 and Issue #185: Gnome keyring no longer relies
  on environment variables, but instead relies on the GnomeKeyring
  library to determine viability.

7.0
---

* Issue #99: Keyring now expects the config file to be located
  in the XDG_CONFIG_HOME rather than XDG_DATA_HOME and will
  fail to start if the config is found in the old location but not
  the new. On systems where the two locations are distinct,
  simply copy or symlink the config to remain compatible with
  older versions or move the file to work only with 7.0 and later.

* Replaced Pull Request #182 with a conditional SessionBus
  construction, based on subsequent discussion.

6.1.1
-----

* Pull Request #182: Prevent DBus from indicating as a viable
  backend when no viable X DISPLAY variable is present.

6.1
---

* Pull Request #174: Add DBus backend for KWallet, preferred to Qt
  backend. Theoretically, it should be auto-detected based on
  available libraries and interchangeable with the Qt backend.

6.0
---

* Drop support for Python 2.6.

5.7.1
-----

* Updated project metadata to match Github hosting and
  generally refreshed the metadata structure to match
  practices with other projects.

5.7
---

* Issue #177: Resolve default keyring name on Gnome using the API.
* Issue #145: Add workaround for password exposure through
  process status for most passwords containing simple
  characters.

5.6
---

* Allow keyring to be invoked from command-line with
  ``python -m keyring``.

5.5.1
-----

* Issue #156: Fixed test failures in ``pyfs`` keyring related to
  0.5 release.

5.5
---

* Pull Request #176: Use recommended mechanism for checking
  GnomeKeyring version.

5.4
---

* Prefer setuptools_scm to hgtools.

5.3
---

* Prefer hgtools to setuptools_scm due to `setuptools_scm #21
  <https://bitbucket.org/pypa/setuptools_scm/issue/21>`_.

5.2
---

* Prefer setuptools_scm to hgtools.

5.1
---

* Host project at Github (`repo <https://github.com/jaraco/keyring>`_).

5.0
---

* Version numbering is now derived from the code repository tags via `hgtools
  <https://pypi.python.org/pypi/hgtools>`_.
* Build and install now requires setuptools.

4.1.1
-----

* The entry point group must look like a module name, so the group is now
  "keyring.backends".

4.1
---

* Added preliminary support for loading keyring backends through ``setuptools
  entry points``, specifically "keyring backends".

4.0
---

* Removed ``keyring_path`` parameter from ``load_keyring``. See release notes
  for 3.0.3 for more details.
* Issue #22: Removed support for loading the config from the current
  directory. The config file must now be located in the platform-specific
  config location.

3.8
---

* Issue #22: Deprecated loading of config from current directory. Support for
  loading the config in this manner will be removed in a future version.
* Issue #131: Keyring now will prefer `pywin32-ctypes
  <https://pypi.python.org/pypi/pywin32-ctypes>`_ to pywin32 if available.

3.7
---

* Gnome keyring no longer relies on the GNOME_KEYRING_CONTROL environment
  variable.
* Issue #140: Restore compatibility for older versions of PyWin32.

3.6
---

* `Pull Request #1 (github) <https://github.com/jaraco/keyring/pull/1>`_:
  Add support for packages that wish to bundle keyring by using relative
  imports throughout.

3.5
---

* Issue #49: Give the backend priorities a 1.5 multiplier bump when an
  XDG_CURRENT_DESKTOP environment variable matches the keyring's target
  environment.
* Issue #99: Clarified documentation on location of config and data files.
  Prepared the code base to treat the two differently on Unix-based systems.
  For now, the behavior is unchanged.

3.4
---

* Extracted FileBacked and Encrypted base classes.
* Add a pyinstaller hook to expose backend modules. Ref #124
* Pull request #41: Use errno module instead of hardcoding error codes.
* SecretService backend: correctly handle cases when user dismissed
  the collection creation or unlock prompt.

3.3
---

* Pull request #40: KWallet backend will now honor the ``KDE_FULL_SESSION``
  environment variable as found on openSUSE.

3.2.1
-----

* SecretService backend: use a different function to check that the
  backend is functional. The default collection may not exist, but
  the collection will remain usable in that case.

  Also, make the error message more verbose.

  Resolves https://bugs.launchpad.net/bugs/1242412.

3.2
---

* Issue #120: Invoke KeyringBackend.priority during load_keyring to ensure
  that any keyring loaded is actually viable (or raises an informative
  exception).

* File keyring:

   - Issue #123: fix removing items.
   - Correctly escape item name when removing.
   - Use with statement when working with files.

* Add a test for removing one item in group.

* Issue #81: Added experimental support for third-party backends. See
  `keyring.core._load_library_extensions` for information on supplying
  a third-party backend.

3.1
---

* All code now runs natively on both Python 2 and Python 3, no 2to3 conversion
  is required.
* Testsuite: clean up, and make more use of unittest2 methods.

3.0.5
-----

* Issue #114: Fix logic in pyfs detection.

3.0.4
-----

* Issue #114: Fix detection of pyfs under Mercurial Demand Import.

3.0.3
-----

* Simplified the implementation of ``keyring.core.load_keyring``. It now uses
  ``__import__`` instead of loading modules explicitly. The ``keyring_path``
  parameter to ``load_keyring`` is now deprecated. Callers should instead
  ensure their module is available on ``sys.path`` before calling
  ``load_keyring``. Keyring still honors ``keyring-path``. This change fixes
  Issue #113 in which the explicit module loading of keyring modules was
  breaking package-relative imports.

3.0.2
-----

* Renamed ``keyring.util.platform`` to ``keyring.util.platform_``. As reported
  in Issue #112 and `mercurial_keyring #31
  <https://bitbucket.org/Mekk/mercurial_keyring/issue/31>`_ and in `Mercurial
  itself <http://bz.selenic.com/show_bug.cgi?id=4029>`_, Mercurial's Demand
  Import does not honor ``absolute_import`` directives, so it's not possible
  to have a module with the same name as another top-level module. A patch is
  in place to fix this issue upstream, but to support older Mercurial
  versions, this patch will remain for some time.

3.0.1
-----

* Ensure that modules are actually imported even in Mercurial's Demand Import
  environment.

3.0
---

* Removed support for Python 2.5.
* Removed names in ``keyring.backend`` moved in 1.1 and previously retained
  for compatibility.

2.1.1
-----

* Restored Python 2.5 compatibility (lost in 2.0).

2.1
---

*  Issue #10: Added a 'store' attribute to the OS X Keyring, enabling custom
   instances of the KeyringBackend to use another store, such as the
   'internet' store. For example::

       keys = keyring.backends.OS_X.Keyring()
       keys.store = 'internet'
       keys.set_password(system, user, password)
       keys.get_password(system, user)

   The default for all instances can be set in the class::

       keyring.backends.OS_X.Keyring.store = 'internet'

*  GnomeKeyring: fix availability checks, and make sure the warning
   message from pygobject is not printed.

*  Fixes to GnomeKeyring and SecretService tests.

2.0.3
-----

*  Issue #112: Backend viability/priority checks now are more aggressive about
   module presence checking, requesting ``__name__`` from imported modules to
   force the demand importer to actually attempt the import.

2.0.2
-----

*  Issue #111: Windows backend isn't viable on non-Windows platforms.

2.0.1
-----

*  Issue #110: Fix issues with ``Windows.RegistryKeyring``.

2.0
---

*  Issue #80: Prioritized backend support. The primary interface for Keyring
   backend classes has been refactored to now emit a 'priority' based on the
   current environment (operating system, libraries available, etc). These
   priorities provide an indication of the applicability of that backend for
   the current environment. Users are still welcome to specify a particular
   backend in configuration, but the default behavior should now be to select
   the most appropriate backend by default.

1.6.1
-----

* Only include pytest-runner in 'setup requirements' when ptr invocation is
  indicated in the command-line (Issue #105).

1.6
---

*  GNOME Keyring backend:

   - Use the same attributes (``username`` / ``service``) as the SecretService
     backend uses, allow searching for old ones for compatibility.
   - Also set ``application`` attribute.
   - Correctly handle all types of errors, not only ``CANCELLED`` and ``NO_MATCH``.
   - Avoid printing warnings to stderr when GnomeKeyring is not available.

* Secret Service backend:

   - Use a better label for passwords, the same as GNOME Keyring backend uses.

1.5
---

*  SecretService: allow deleting items created using previous python-keyring
   versions.

   Before the switch to secretstorage, python-keyring didn't set "application"
   attribute. Now in addition to supporting searching for items without that
   attribute, python-keyring also supports deleting them.

*  Use ``secretstorage.get_default_collection`` if it's available.

   On secretstorage 1.0 or later, python-keyring now tries to create the
   default collection if it doesn't exist, instead of just raising the error.

*  Improvements for tests, including fix for Issue #102.

1.4
---

* Switch GnomeKeyring backend to use native libgnome-keyring via
  GObject Introspection, not the obsolete python-gnomekeyring module.

1.3
---

* Use the `SecretStorage library <https://pypi.python.org/pypi/SecretStorage>`_
  to implement the Secret Service backend (instead of using dbus directly).
  Now the keyring supports prompting for and deleting passwords. Fixes #69,
  #77, and #93.
* Catch `gnomekeyring.IOError` per the issue `reported in Nova client
  <https://bugs.launchpad.net/python-novaclient/+bug/1116302>`_.
* Issue #92 Added support for delete_password on Mac OS X Keychain.

1.2.3
-----

* Fix for Encrypted File backend on Python 3.
* Issue #97 Improved support for PyPy.

1.2.2
-----

* Fixed handling situations when user cancels kwallet dialog or denies access
  for the app.

1.2.1
-----

* Fix for kwallet delete.
* Fix for OS X backend on Python 3.
* Issue #84: Fix for Google backend on Python 3 (use of raw_input not caught
  by 2to3).

1.2
---

* Implemented delete_password on most keyrings. Keyring 2.0 will require
  delete_password to implement a Keyring. Fixes #79.

1.1.2
-----

* Issue #78: pyfilesystem backend now works on Windows.

1.1.1
-----

* Fixed MANIFEST.in so .rst files are included.

1.1
---

This is the last build that will support installation in a pure-distutils
mode. Subsequent releases will require setuptools/distribute to install.
Python 3 installs have always had this requirement (for 2to3 install support),
but starting with the next minor release (1.2+), setuptools will be required.

Additionally, this release has made some substantial refactoring in an
attempt to modularize the backends. An attempt has been made to maintain 100%
backward-compatibility, although if your library does anything fancy with
module structure or clasess, some tweaking may be necessary. The
backward-compatible references will be removed in 2.0, so the 1.1+ releases
represent a transitional implementation which should work with both legacy
and updated module structure.

* Added a console-script 'keyring' invoking the command-line interface.
* Deprecated _ExtensionKeyring.
* Moved PasswordSetError and InitError to an `errors` module (references kept
  for backward-compatibility).
* Moved concrete backend implementations into their own modules (references
  kept for backward compatibility):

  - OSXKeychain -> backends.OS_X.Keyring
  - GnomeKeyring -> backends.Gnome.Keyring
  - SecretServiceKeyring -> backends.SecretService.Keyring
  - KDEKWallet -> backends.kwallet.Keyring
  - BasicFileKeyring -> backends.file.BaseKeyring
  - CryptedFileKeyring -> backends.file.EncryptedKeyring
  - UncryptedFileKeyring -> backends.file.PlaintextKeyring
  - Win32CryptoKeyring -> backends.Windows.EncryptedKeyring
  - WinVaultKeyring -> backends.Windows.WinVaultKeyring
  - Win32CryptoRegistry -> backends.Windows.RegistryKeyring
  - select_windows_backend -> backends.Windows.select_windows_backend
  - GoogleDocsKeyring -> backends.Google.DocsKeyring
  - Credential -> keyring.credentials.Credential
  - BaseCredential -> keyring.credentials.SimpleCredential
  - EnvironCredential -> keyring.credentials.EnvironCredential
  - GoogleEnvironCredential -> backends.Google.EnvironCredential
  - BaseKeyczarCrypter -> backends.keyczar.BaseCrypter
  - KeyczarCrypter -> backends.keyczar.Crypter
  - EnvironKeyczarCrypter -> backends.keyczar.EnvironCrypter
  - EnvironGoogleDocsKeyring -> backends.Google.KeyczarDocsKeyring
  - BasicPyfilesystemKeyring -> backends.pyfs.BasicKeyring
  - UnencryptedPyfilesystemKeyring -> backends.pyfs.PlaintextKeyring
  - EncryptedPyfilesystemKeyring -> backends.pyfs.EncryptedKeyring
  - EnvironEncryptedPyfilesystemKeyring -> backends.pyfs.KeyczarKeyring
  - MultipartKeyringWrapper -> backends.multi.MultipartKeyringWrapper

* Officially require Python 2.5 or greater (although unofficially, this
  requirement has been in place since 0.10).

1.0
---

This backward-incompatible release attempts to remove some cruft from the
codebase that's accumulated over the versions.

* Removed legacy file relocation support. `keyring` no longer supports loading
  configuration or file-based backends from ~. If upgrading from 0.8 or later,
  the files should already have been migrated to their new proper locations.
  If upgrading from 0.7.x or earlier, the files will have to be migrated
  manually.
* Removed CryptedFileKeyring migration support. To maintain an existing
  CryptedFileKeyring, one must first upgrade to 0.9.2 or later and access the
  keyring before upgrading to 1.0 to retain the existing keyring.
* File System backends now create files without group and world permissions.
  Fixes #67.

0.10.1
------

* Merged 0.9.3 to include fix for #75.

0.10
----

* Add support for using `Keyczar <http://www.keyczar.org/>`_ to encrypt
  keyrings. Keyczar is "an open source cryptographic toolkit designed to make
  it easier and safer for developers to use cryptography in their
  applications."
* Added support for storing keyrings on Google Docs or any other filesystem
  supported by pyfilesystem.
* Fixed issue in Gnome Keyring when unicode is passed as the service name,
  username, or password.
* Tweaked SecretService code to pass unicode to DBus, as unicode is the
  preferred format.
* Issue #71 - Fixed logic in CryptedFileKeyring.
* Unencrypted keyring file will be saved with user read/write (and not group
  or world read/write).

0.9.3
-----

* Ensure migration is run when get_password is called. Fixes #75. Thanks to
  Marc Deslauriers for reporting the bug and supplying the patch.

0.9.2
-----

* Keyring 0.9.1 introduced a whole different storage format for the
  CryptedFileKeyring, but this introduced some potential compatibility issues.
  This release incorporates the security updates but reverts to the INI file
  format for storage, only encrypting the passwords and leaving the service
  and usernames in plaintext. Subsequent releases may incorporate a new
  keyring to implement a whole-file encrypted version. Fixes #64.
* The CryptedFileKeyring now requires simplejson for Python 2.5 clients.

0.9.1
-----

* Fix for issue where SecretServiceBackend.set_password would raise a
  UnicodeError on Python 3 or when a unicode password was provided on Python
  2.
* CryptedFileKeyring now uses PBKDF2 to derive the key from the user's
  password and a random hash. The IV is chosen randomly as well. All the
  stored passwords are encrypted at once. Any keyrings using the old format
  will be automatically converted to the new format (but will no longer be
  compatible with 0.9 and earlier). The user's password is no longer limited
  to 32 characters. PyCrypto 2.5 or greater is now required for this keyring.

0.9
---

* Add support for GTK 3 and secret service D-Bus. Fixes #52.
* Issue #60 - Use correct method for decoding.

0.8.1
-----

* Fix regression in keyring lib on Windows XP where the LOCALAPPDATA
  environment variable is not present.

0.8
---

* Mac OS X keyring backend now uses subprocess calls to the `security`
  command instead of calling the API, which with the latest updates, no
  longer allows Python to invoke from a virtualenv. Fixes issue #13.
* When using file-based storage, the keyring files are no longer stored
  in the user's home directory, but are instead stored in platform-friendly
  locations (`%localappdata%\Python Keyring` on Windows and according to
  the freedesktop.org Base Dir Specification
  (`$XDG_DATA_HOME/python_keyring` or `$HOME/.local/share/python_keyring`)
  on other operating systems). This fixes #21.

*Backward Compatibility Notice*

Due to the new storage location for file-based keyrings, keyring 0.8
supports backward compatibility by automatically moving the password
files to the updated location. In general, users can upgrade to 0.8 and
continue to operate normally. Any applications that customize the storage
location or make assumptions about the storage location will need to take
this change into consideration. Additionally, after upgrading to 0.8,
it is not possible to downgrade to 0.7 without manually moving
configuration files. In 1.0, the backward compatibility
will be removed.

0.7.1
-----

* Removed non-ASCII characters from README and CHANGES docs (required by
  distutils if we're to include them in the long_description). Fixes #55.

0.7
---

* Python 3 is now supported. All tests now pass under Python 3.2 on
  Windows and Linux (although Linux backend support is limited). Fixes #28.
* Extension modules on Mac and Windows replaced by pure-Python ctypes
  implementations. Thanks to Jerome Laheurte.
* WinVaultKeyring now supports multiple passwords for the same service. Fixes
  #47.
* Most of the tests don't require user interaction anymore.
* Entries stored in Gnome Keyring appears now with a meaningful name if you try
  to browser your keyring (for ex. with Seahorse)
* Tests from Gnome Keyring no longer pollute the user own keyring.
* `keyring.util.escape` now accepts only unicode strings. Don't try to encode
  strings passed to it.

0.6.2
-----

* fix compiling on OSX with XCode 4.0

0.6.1
-----

* Gnome keyring should not be used if there is no DISPLAY or if the dbus is
  not around (https://bugs.launchpad.net/launchpadlib/+bug/752282).

* Added `keyring.http` for facilitating HTTP Auth using keyring.

* Add a utility to access the keyring from the command line.

0.5.1
-----

* Remove a spurious KDE debug message when using KWallet

* Fix a bug that caused an exception if the user canceled the KWallet dialog
  (https://bitbucket.org/kang/python-keyring-lib/issue/37/user-canceling-of-kde-wallet-dialogs).

0.5
---

* Now using the existing Gnome and KDE python libs instead of custom C++
  code.

* Using the getpass module instead of custom code

0.4
---

* Fixed the setup script (some subdirs were not included in the release.)

0.3
---

* Fixed keyring.core when the user doesn't have a cfg, or is not
  properly configured.

* Fixed escaping issues for usernames with non-ascii characters

0.2
---

* Add support for Python 2.4+
  http://bitbucket.org/kang/python-keyring-lib/issue/2

* Fix the bug in KDE Kwallet extension compiling
  http://bitbucket.org/kang/python-keyring-lib/issue/3<|MERGE_RESOLUTION|>--- conflicted
+++ resolved
@@ -1,13 +1,11 @@
 10.5.0
 ------
 
-<<<<<<< HEAD
 * #289: Added ``--list-backends`` option to
   command-line interface.
-=======
+
 * Removed ``logger`` from ``keyring``. See #291 for related
   request.
->>>>>>> 2dbe27f8
 
 10.4.0
 ------
