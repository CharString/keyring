import os

try:
    from gi.repository import GnomeKeyring
except ImportError:
    pass

from keyring.backend import KeyringBackend
from keyring.errors import PasswordSetError, PasswordDeleteError
from keyring.util import properties

class Keyring(KeyringBackend):
    """Gnome Keyring"""

    # Name of the keyring to store the passwords in.
    # Use None for the default keyring.
    KEYRING_NAME = None

<<<<<<< HEAD
    requisite_vars = [
        'GNOME_KEYRING_CONTROL',
        'DISPLAY',
        'DBUS_SESSION_BUS_ADDRESS',
    ]

    @properties.ClassProperty
    @classmethod
    def priority(cls):
        if 'gnomekeyring' not in globals():
            raise RuntimeError("gnomekeyring module required")
        return int(cls.has_requisite_vars())

    @classmethod
    def has_requisite_vars(cls):
        """
        Return True if the requisite environment vars are present in the
        environment.
        """
        return set(cls.requisite_vars).issubset(os.environ)

    def get_password(self, service, username):
        """Get password of the username for the service
        """
=======
    def supported(self):
        try:
            from gi import Repository
            if not Repository.get_default().enumerate_versions('GnomeKeyring'):
                return -1
            from gi.repository import GnomeKeyring
        except ImportError:
            return -1
        else:
            if ("GNOME_KEYRING_CONTROL" in os.environ and
                "DISPLAY" in os.environ and
                "DBUS_SESSION_BUS_ADDRESS" in os.environ):
                return 1
            else:
                return 0

    def _find_passwords(self, service, username, deleting=False):
        from gi.repository import GnomeKeyring
        passwords = []

>>>>>>> 10db7a70
        service = self._safe_string(service)
        username = self._safe_string(username)
        for attrs_tuple in (('username', 'service'), ('user', 'domain')):
            attrs = GnomeKeyring.Attribute.list_new()
            GnomeKeyring.Attribute.list_append_string(attrs, attrs_tuple[0], username)
            GnomeKeyring.Attribute.list_append_string(attrs, attrs_tuple[1], service)
            result, items = GnomeKeyring.find_items_sync(
                GnomeKeyring.ItemType.NETWORK_PASSWORD, attrs)
            if result == GnomeKeyring.Result.OK:
                passwords += items
            elif deleting:
                if result == GnomeKeyring.Result.CANCELLED:
                    raise PasswordDeleteError("Cancelled by user")
                elif result != GnomeKeyring.Result.NO_MATCH:
                    raise PasswordDeleteError(result.value_name)
        return passwords

    def get_password(self, service, username):
        """Get password of the username for the service
        """
        items = self._find_passwords(service, username)
        if not items:
            return None

        secret = items[0].secret
        return secret if isinstance(secret, unicode) else secret.decode('utf-8')

    def set_password(self, service, username, password):
        """Set password for the username of the service
        """
        service = self._safe_string(service)
        username = self._safe_string(username)
        password = self._safe_string(password)
        attrs = GnomeKeyring.Attribute.list_new()
        GnomeKeyring.Attribute.list_append_string(attrs, 'username', username)
        GnomeKeyring.Attribute.list_append_string(attrs, 'service', service)
        GnomeKeyring.Attribute.list_append_string(attrs, 'application', 'python-keyring')
        result = GnomeKeyring.item_create_sync(
            self.KEYRING_NAME, GnomeKeyring.ItemType.NETWORK_PASSWORD,
            "Password for '%s' on '%s'" % (username, service),
            attrs, password, True)[0]
        if result == GnomeKeyring.Result.CANCELLED:
            # The user pressed "Cancel" when prompted to unlock their keyring.
            raise PasswordSetError("Cancelled by user")
        elif result != GnomeKeyring.Result.OK:
            raise PasswordSetError(result.value_name)

    def delete_password(self, service, username):
        """Delete the password for the username of the service.
        """
<<<<<<< HEAD
        attrs = GnomeKeyring.Attribute.list_new()
        GnomeKeyring.Attribute.list_append_string(attrs, 'user', username)
        GnomeKeyring.Attribute.list_append_string(attrs, 'domain', service)
        result, items = GnomeKeyring.find_items_sync(
            GnomeKeyring.ItemType.NETWORK_PASSWORD, attrs)
        if result == GnomeKeyring.Result.NO_MATCH:
=======
        from gi.repository import GnomeKeyring
        items = self._find_passwords(service, username, deleting=True)
        if not items:
>>>>>>> 10db7a70
            raise PasswordDeleteError("Password not found")
        for current in items:
            result = GnomeKeyring.item_delete_sync(current.keyring,
                                                   current.item_id)
            if result == GnomeKeyring.Result.CANCELLED:
                raise PasswordDeleteError("Cancelled by user")
            elif result != GnomeKeyring.Result.OK:
                raise PasswordDeleteError(result.value_name)

    def _safe_string(self, source, encoding='utf-8'):
        """Convert unicode to string as gnomekeyring barfs on unicode"""
        if not isinstance(source, str):
            return source.encode(encoding)
        return str(source)<|MERGE_RESOLUTION|>--- conflicted
+++ resolved
@@ -1,6 +1,7 @@
 import os
 
 try:
+    import gi.repository
     from gi.repository import GnomeKeyring
 except ImportError:
     pass
@@ -16,7 +17,6 @@
     # Use None for the default keyring.
     KEYRING_NAME = None
 
-<<<<<<< HEAD
     requisite_vars = [
         'GNOME_KEYRING_CONTROL',
         'DISPLAY',
@@ -28,6 +28,8 @@
     def priority(cls):
         if 'gnomekeyring' not in globals():
             raise RuntimeError("gnomekeyring module required")
+        if not Repository.get_default().enumerate_versions('GnomeKeyring'):
+            raise RuntimeError("No GnomeKeyring repository")
         return int(cls.has_requisite_vars())
 
     @classmethod
@@ -38,31 +40,11 @@
         """
         return set(cls.requisite_vars).issubset(os.environ)
 
-    def get_password(self, service, username):
+    def _find_passwords(self, service, username, deleting=False):
         """Get password of the username for the service
         """
-=======
-    def supported(self):
-        try:
-            from gi import Repository
-            if not Repository.get_default().enumerate_versions('GnomeKeyring'):
-                return -1
-            from gi.repository import GnomeKeyring
-        except ImportError:
-            return -1
-        else:
-            if ("GNOME_KEYRING_CONTROL" in os.environ and
-                "DISPLAY" in os.environ and
-                "DBUS_SESSION_BUS_ADDRESS" in os.environ):
-                return 1
-            else:
-                return 0
-
-    def _find_passwords(self, service, username, deleting=False):
-        from gi.repository import GnomeKeyring
         passwords = []
 
->>>>>>> 10db7a70
         service = self._safe_string(service)
         username = self._safe_string(username)
         for attrs_tuple in (('username', 'service'), ('user', 'domain')):
@@ -113,18 +95,8 @@
     def delete_password(self, service, username):
         """Delete the password for the username of the service.
         """
-<<<<<<< HEAD
-        attrs = GnomeKeyring.Attribute.list_new()
-        GnomeKeyring.Attribute.list_append_string(attrs, 'user', username)
-        GnomeKeyring.Attribute.list_append_string(attrs, 'domain', service)
-        result, items = GnomeKeyring.find_items_sync(
-            GnomeKeyring.ItemType.NETWORK_PASSWORD, attrs)
-        if result == GnomeKeyring.Result.NO_MATCH:
-=======
-        from gi.repository import GnomeKeyring
         items = self._find_passwords(service, username, deleting=True)
         if not items:
->>>>>>> 10db7a70
             raise PasswordDeleteError("Password not found")
         for current in items:
             result = GnomeKeyring.item_delete_sync(current.keyring,
