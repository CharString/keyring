"""
Keyring implementation support
"""

import sys

from keyring.py25compat import abc

import keyring.util

<<<<<<< HEAD
class KeyringBackendMeta(abc.ABCMeta):
    """
    A metaclass that's both an ABCMeta and a type that keeps a registry of
    all (non-abstract) types.
=======
_KEYRING_SETTING = 'keyring-setting'
_CRYPTED_PASSWORD = 'crypted-password'
_BLOCK_SIZE = 32
_PADDING = '0'


class PasswordSetError(Exception):
    """Raised when the password can't be set.
>>>>>>> da25db1d
    """
    def __init__(cls, name, bases, dict):
        super(KeyringBackendMeta, cls).__init__(name, bases, dict)
        if not hasattr(cls, '_classes'):
            cls._classes = set()
        classes = cls._classes
        if not cls.__abstractmethods__:
            classes.add(cls)


class PasswordDeleteError(Exception):
    """Raised when the password can't be deleted.
    """


class KeyringBackend(object):
    """The abstract base class of the keyring, every backend must implement
    this interface.
    """
    __metaclass__ = KeyringBackendMeta

    @abc.abstractmethod
    def supported(self):
        """Return if this keyring supports current environment:
        -1: not applicable
         0: suitable
         1: recommended
        """
        return -1

    @abc.abstractmethod
    def get_password(self, service, username):
        """Get password of the username for the service
        """
        return None

    @abc.abstractmethod
    def set_password(self, service, username, password):
        """Set password for the username of the service
        """
        raise PasswordSetError("reason")

    @abstractmethod
    def delete_password(self, service, username):
        """Delete the password for the username of the service.
        """
        raise PasswordDeleteError("reason")


class _ExtensionKeyring(KeyringBackend):
    """**deprecated**"""
    def __init__(self):
        try:
            self.keyring_impl = self._init_backend()
        except ImportError:
            # keyring is not installed properly
            self.keyring_impl = None

    def _init_backend(self):
        """Return the keyring implementation handler
        """
        return None

    def _recommend(self):
        """If this keyring is recommended on current environment.
        """
        return False

    def supported(self):
        """Override the supported() in KeyringBackend.
        """
        if self.keyring_impl is None:
            return -1
        elif self._recommend():
            return 1
        return 0

    def get_password(self, service, username):
        """Override the get_password() in KeyringBackend.
        """
        try:
            password = self.keyring_impl.password_get(service, username)
        except OSError:
            password = None
        return password

    def set_password(self, service, username, password):
        """Override the set_password() in KeyringBackend.
        """
        try:
            self.keyring_impl.password_set(service, username, password)
        except (OSError,):
            e = sys.exc_info()[1]
            raise PasswordSetError(e.message)

<<<<<<< HEAD
class Crypter(object):
    """Base class providing encryption and decryption
=======
    def delete_password(self, service, username):
        """Override the delete_password in KeyringBackend.
        """
        try:
            self.keyring_impl.password_delete(service, username)
        except OSError, e:
            raise PasswordDeleteError(e.message)


class OSXKeychain(_ExtensionKeyring):
    """Mac OS X Keychain"""
    def _init_backend(self):
        """Return the handler: osx_keychain
        """
        from backends import osx_keychain
        return osx_keychain

    def _recommend(self):
        """Recommended for all OSX environment.
        """
        return sys.platform == 'darwin'


class GnomeKeyring(KeyringBackend):
    """Gnome Keyring"""

    # Name of the keyring to store the passwords in.
    # Use None for the default keyring.
    KEYRING_NAME = None

    def supported(self):
        try:
            import gnomekeyring
        except ImportError:
            return -1
        else:
            if ("GNOME_KEYRING_CONTROL" in os.environ and
                "DISPLAY" in os.environ and
                "DBUS_SESSION_BUS_ADDRESS" in os.environ):
                return 1
            else:
                return 0

    def get_password(self, service, username):
        """Get password of the username for the service
        """
        import gnomekeyring

        try:
            items = gnomekeyring.find_network_password_sync(username, service)
        except gnomekeyring.NoMatchError:
            return None
        except gnomekeyring.CancelledError:
            # The user pressed "Cancel" when prompted to unlock their keyring.
            return None

        assert len(items) == 1, 'no more than one entry should ever match'
        return items[0]['password']

    def set_password(self, service, username, password):
        """Set password for the username of the service
        """
        import gnomekeyring
        try:
            gnomekeyring.item_create_sync(
                self.KEYRING_NAME, gnomekeyring.ITEM_NETWORK_PASSWORD,
                "Password for '%s' on '%s'" % (username, service),
                {'user': username, 'domain': service},
                password, True)
        except gnomekeyring.CancelledError:
            # The user pressed "Cancel" when prompted to unlock their keyring.
            raise PasswordSetError("cancelled by user")

    def delete_password(self, service, username):
        """Delete the password for the username of the service.
        """
        import gnomekeyring
        try:
            items = gnomekeyring.find_network_password_sync(username, service)
            for current in items:
                gnomekeyring.item_delete_sync(current['keyring'],
                                              current['item_id'])
        except gnomekeyring.NoMatchError:
            raise PasswordDeleteError("can't found the password")
        except gnomekeyring.CancelledError:
            raise PasswordDeleteError("cancelled by user")


class SecretServiceKeyring(KeyringBackend):
    """Secret Service Keyring"""

    def supported(self):
        try:
            import dbus
        except ImportError:
            return -1
        try:
            bus = dbus.SessionBus()
            bus.get_object('org.freedesktop.secrets',
                '/org/freedesktop/secrets')
        except dbus.exceptions.DBusException:
            return -1
        else:
            return 1

    def get_password(self, service, username):
        """Get password of the username for the service
        """
        import dbus
        bus = dbus.SessionBus()
        service_obj = bus.get_object('org.freedesktop.secrets',
            '/org/freedesktop/secrets')
        service_iface = dbus.Interface(service_obj,
            'org.freedesktop.Secret.Service')
        unlocked, locked = service_iface.SearchItems(
            {"username": username, "service": service})
        _, session = service_iface.OpenSession("plain", "")
        no_longer_locked, prompt = service_iface.Unlock(locked)
        assert prompt == "/"
        secrets = service_iface.GetSecrets(unlocked + locked, session)
        for item_path, secret in secrets.iteritems():
            return "".join([str(x) for x in secret[2]])
        return None

    def set_password(self, service, username, password):
        """Set password for the username of the service
        """
        import dbus
        bus = dbus.SessionBus()
        service_obj = bus.get_object('org.freedesktop.secrets',
            '/org/freedesktop/secrets')
        service_iface = dbus.Interface(service_obj,
            'org.freedesktop.Secret.Service')
        collection_obj = bus.get_object(
            'org.freedesktop.secrets',
            '/org/freedesktop/secrets/aliases/default')
        collection = dbus.Interface(collection_obj,
            'org.freedesktop.Secret.Collection')
        attributes = {
            "service": service,
            "username": username
            }
        _, session = service_iface.OpenSession("plain", "")
        secret = dbus.Struct(
            (session, "", dbus.ByteArray(password), "text/plain"))
        properties = {
            "org.freedesktop.Secret.Item.Label": "%s @ %s" % (
                username, service),
            "org.freedesktop.Secret.Item.Attributes": attributes}
        (item, prompt) = collection.CreateItem(properties, secret,
            True)
        assert prompt == "/"

kwallet = None


def open_kwallet(kwallet_module=None, qt_module=None):

    # If we specified the kwallet_module and/or qt_module, surely we won't need
    # the cached kwallet object...
    if kwallet_module is None and qt_module is None:
        global kwallet
        if not kwallet is None:
            return kwallet

    # Allow for the injection of module-like objects for testing purposes.
    if kwallet_module is None:
        kwallet_module = KWallet.Wallet
    if qt_module is None:
        qt_module = QtGui

    # KDE wants us to instantiate an application object.
    app = None
    if qt_module.qApp.instance() == None:
        app = qt_module.QApplication([])
    try:
        window = qt_module.QWidget()
        kwallet = kwallet_module.openWallet(
            kwallet_module.NetworkWallet(),
            window.winId(),
            kwallet_module.Synchronous)
        if kwallet is not None:
            if not kwallet.hasFolder('Python'):
                kwallet.createFolder('Python')
            kwallet.setFolder('Python')
            return kwallet
    finally:
        if app:
            app.exit()


try:
    from PyKDE4.kdeui import KWallet
    from PyQt4 import QtGui
except ImportError:
    kwallet_support = False
else:
    kwallet_support = True


class KDEKWallet(KeyringBackend):
    """KDE KWallet"""

    def supported(self):
        if kwallet_support and os.environ.has_key('KDE_SESSION_UID'):
            return 1
        elif kwallet_support:
            return 0
        else:
            return -1

    def get_password(self, service, username):
        """Get password of the username for the service
        """
        key = username + '@' + service
        network = KWallet.Wallet.NetworkWallet()
        wallet = open_kwallet()
        if wallet.keyDoesNotExist(network, 'Python', key):
            return None

        result = wallet.readPassword(key)[1]
        # The string will be a PyQt4.QtCore.QString, so turn it into a unicode
        # object.
        return unicode(result)

    def set_password(self, service, username, password):
        """Set password for the username of the service
        """
        wallet = open_kwallet()
        wallet.writePassword(username + '@' + service, password)

    def delete_password(self, service, username):
        """Delete the password for the username of the service.
        """
        key = username + '@' + service
        if kwallet.keyDoesNotExist(kwallet.walletName(), 'Python', key):
            raise PasswordDeleteError("can't found the password")
        kwallet.removeEntry(key)


class BasicFileKeyring(KeyringBackend):
    """BasicFileKeyring is a file-based implementation of keyring.

    It stores the password directly in the file, and supports the
    encryption and decryption. The encrypted password is stored in base64
    format.
>>>>>>> da25db1d
    """

    @abc.abstractmethod
    def encrypt(self, value):
        """Encrypt the value.
        """
        pass

    @abc.abstractmethod
    def decrypt(self, value):
        """Decrypt the value.
        """
        pass

<<<<<<< HEAD
class NullCrypter(Crypter):
    """A crypter that does nothing
=======
    @abstractmethod
    def decrypt(self, password_encrypted):
        """Decrypt the password.
        """
        pass

    def _relocate_file(self):
        old_location = os.path.join(os.path.expanduser('~'), self.filename)
        new_location = self.file_path
        keyring.util.loc_compat.relocate_file(old_location, new_location)
        # disable this function - it only needs to be run once
        self._relocate_file = lambda: None

    def get_password(self, service, username):
        """Read the password from the file.
        """
        self._relocate_file()
        service = escape_for_ini(service)
        username = escape_for_ini(username)

        # load the passwords from the file
        config = ConfigParser.RawConfigParser()
        if os.path.exists(self.file_path):
            config.read(self.file_path)

        # fetch the password
        try:
            password_base64 = config.get(service, username).encode()
            # decode with base64
            password_encrypted = base64.decodestring(password_base64)
            # decrypted the password
            password = self.decrypt(password_encrypted).decode('utf-8')
        except (ConfigParser.NoOptionError, ConfigParser.NoSectionError):
            password = None
        return password

    def set_password(self, service, username, password):
        """Write the password in the file.
        """
        self._relocate_file()
        service = escape_for_ini(service)
        username = escape_for_ini(username)

        # encrypt the password
        password_encrypted = self.encrypt(password.encode('utf-8'))
        # load the password from the disk
        config = ConfigParser.RawConfigParser()
        if os.path.exists(self.file_path):
            config.read(self.file_path)

        # encode with base64
        password_base64 = base64.encodestring(password_encrypted).decode()
        # write the modification
        if not config.has_section(service):
            config.add_section(service)
        config.set(service, username, password_base64)
        # ensure the storage path exists
        if not os.path.isdir(os.path.dirname(self.file_path)):
            os.makedirs(os.path.dirname(self.file_path))
        config_file = open(self.file_path,'w')
        config.write(config_file)

    def delete_password(self, service, username):
        """Delete the password for the username of the service.
        """
        service = escape_for_ini(service)
        config = ConfigParser.RawConfigParser()
        if os.path.exists(self.file_path):
            config.read(self.file_path)
        if not config.remove_section(service):
            raise PasswordDeleteError("can't found the password")
        # update the file
        config_file = open(self.file_path, 'w')
        config.write(config_file)


class UncryptedFileKeyring(BasicFileKeyring):
    """Uncrypted File Keyring"""

    filename = 'keyring_pass.cfg'

    def encrypt(self, password):
        """Directly return the password itself.
        """
        return password

    def decrypt(self, password_encrypted):
        """Directly return encrypted password.
        """
        return password_encrypted

    def supported(self):
        """Applicable for all platforms, but do not recommend.
        """
        return 0


class CryptedFileKeyring(BasicFileKeyring):
    """PyCrypto File Keyring"""

    filename = 'crypted_pass.cfg'
    crypted_password = None

    def supported(self):
        """Applicable for all platforms, but not recommend"
        """
        try:
            from Crypto.Cipher import AES
            status = 0
        except ImportError:
            status = -1
        return status

    def _getpass(self, *args, **kwargs):
        """Wrap getpass.getpass(), so that we can override it when testing.
        """

        return getpass.getpass(*args, **kwargs)

    def _init_file(self):
        """Init the password file, set the password for it.
        """

        password = None
        while 1:
            if not password:
                password = self._getpass("Please set a password"
                                         " for your new keyring")
                password2 = self._getpass('Password (again): ')
                if password != password2:
                    sys.stderr.write("Error: Your passwords didn't match\n")
                    password = None
                    continue
            if '' == password.strip():
                # forbid the blank password
                sys.stderr.write("Error: blank passwords aren't allowed.\n")
                password = None
                continue
            if len(password) > _BLOCK_SIZE:
                # block size of AES is less than 32
                sys.stderr.write("Error: password can't be longer than 32.\n")
                password = None
                continue
            break

        # hash the password
        import crypt
        self.crypted_password = crypt.crypt(password, password)

        # write down the initialization
        config = ConfigParser.RawConfigParser()
        config.add_section(_KEYRING_SETTING)
        config.set(_KEYRING_SETTING, _CRYPTED_PASSWORD, self.crypted_password)

        config_file = open(self.file_path, 'w')
        config.write(config_file)

        if config_file:
            config_file.close()

    def _check_file(self):
        """Check if the password file has been init properly.
        """
        if os.path.exists(self.file_path):
            config = ConfigParser.RawConfigParser()
            config.read(self.file_path)
            try:
                self.crypted_password = config.get(_KEYRING_SETTING,
                                                    _CRYPTED_PASSWORD)
                return self.crypted_password.strip() != ''
            except (ConfigParser.NoSectionError, ConfigParser.NoOptionError):
                pass
        return False

    def _auth(self, password):
        """Return if the password can open the keyring.
        """
        import crypt
        return crypt.crypt(password, password) == self.crypted_password

    def _init_crypter(self):
        """Init the crypter(using the password of the keyring).
        """
        # check the password file
        if not self._check_file():
            self._init_file()

        password = self._getpass("Please input your password for the keyring")

        if not self._auth(password):
            sys.stderr.write("Wrong password for the keyring.\n")
            raise ValueError("Wrong password")

        # init the cipher with the password
        from Crypto.Cipher import AES
        # pad to _BLOCK_SIZE bytes
        password = password + (_BLOCK_SIZE - len(password) % _BLOCK_SIZE) * \
                                                                    _PADDING
        return AES.new(password, AES.MODE_CFB)

    def encrypt(self, password):
        """Encrypt the given password using the pycryto.
        """
        crypter = self._init_crypter()
        return crypter.encrypt(password)

    def decrypt(self, password_encrypted):
        """Decrypt the given password using the pycryto.
        """
        crypter = self._init_crypter()
        return crypter.decrypt(password_encrypted)


class Win32CryptoKeyring(BasicFileKeyring):
    """Win32 Cryptography Keyring"""

    filename = 'wincrypto_pass.cfg'

    def __init__(self):
        super(Win32CryptoKeyring, self).__init__()

        try:
            from backends import win32_crypto
            self.crypt_handler = win32_crypto
        except ImportError, e:
            self.crypt_handler = None

    def supported(self):
        """Recommended when other Windows backends are unavailable
        """
        recommended = select_windows_backend()
        if recommended == None:
            return -1
        elif recommended == 'file':
            return 1
        else:
            return 0

    def encrypt(self, password):
        """Encrypt the password using the CryptAPI.
        """
        return self.crypt_handler.encrypt(password)

    def decrypt(self, password_encrypted):
        """Decrypt the password using the CryptAPI.
        """
        return self.crypt_handler.decrypt(password_encrypted)


class WinVaultKeyring(KeyringBackend):
>>>>>>> da25db1d
    """

    def encrypt(self, value):
        return value

<<<<<<< HEAD
    def decrypt(self, value):
        return value

@keyring.util.once
=======
    This backend does some gymnastics to simulate multi-user support,
    which WinVault doesn't support natively. See
    https://bitbucket.org/kang/python-keyring-lib/issue/47/winvaultkeyring-only-ever-returns-last#comment-731977
    for details on the implementation, but here's the gist:

    Passwords are stored under the service name unless there is a collision
    (another password with the same service name but different user name),
    in which case the previous password is moved into a compound name:
    {username}@{service}
    """
    def __init__(self):
        super(WinVaultKeyring, self).__init__()
        try:
            import pywintypes
            import win32cred

            self.win32cred = win32cred
            self.pywintypes = pywintypes
        except ImportError:
            self.win32cred = None

    def supported(self):
        '''Default Windows backend, when it is available
        '''
        recommended = select_windows_backend()
        if recommended == None:
            return -1
        elif recommended == 'cred':
            return 1
        else:
            return 0

    @staticmethod
    def _compound_name(username, service):
        return u'%(username)s@%(service)s' % vars()

    def get_password(self, service, username):
        # first attempt to get the password under the service name
        res = self._get_password(service)
        if not res or res['UserName'] != username:
            # It wasn't found so attempt to get it with the compound name
            res = self._get_password(self._compound_name(username, service))
        if not res:
            return None
        blob = res['CredentialBlob']
        return blob.decode('utf-16')

    def _get_password(self, target):
        try:
            res = self.win32cred.CredRead(
                Type=self.win32cred.CRED_TYPE_GENERIC,
                TargetName=target,
            )
        except self.pywintypes.error, e:
            if e.winerror == 1168 and e.funcname == 'CredRead': # not found
                return None
            raise
        return res

    def set_password(self, service, username, password):
        existing_pw = self._get_password(service)
        if existing_pw:
            # resave the existing password using a compound target
            existing_username = existing_pw['UserName']
            target = self._compound_name(existing_username, service)
            self._set_password(target, existing_username,
                existing_pw['CredentialBlob'].decode('utf-16'))
        self._set_password(service, username, unicode(password))

    def _set_password(self, target, username, password):
        credential = dict(Type=self.win32cred.CRED_TYPE_GENERIC,
                          TargetName=target,
                          UserName=username,
                          CredentialBlob=password,
                          Comment="Stored using python-keyring",
                          Persist=self.win32cred.CRED_PERSIST_ENTERPRISE)
        self.win32cred.CredWrite(credential, 0)

    def delete_password(self, service, username):
        """Delete the password for the username of the service.
        """
        compound = self._compound_name(username, service)
        for target in service, compound:
            existing_pw = self._get_password(target)
            if existing_pw and existing_pw['UserName'] == username:
                self._delete_password(target)

    def _delete_password(self, target):
        """Call win32 api to delete the password."""
        self.win32cred.CredDelete(
            Type=self.win32cred.CRED_TYPE_GENERIC,
            TargetName=target,
        )


class Win32CryptoRegistry(KeyringBackend):
    """Win32CryptoRegistry is a keyring which use Windows CryptAPI to encrypt
    the user's passwords and store them under registry keys
    """
    def __init__(self):
        super(Win32CryptoRegistry, self).__init__()

        try:
            from backends import win32_crypto
            import _winreg
            self.crypt_handler = win32_crypto
        except ImportError:
            self.crypt_handler = None

    def supported(self):
        """Return if this keyring supports current enviroment.
        -1: not applicable
         0: suitable
         1: recommended
        """
        recommended = select_windows_backend()
        if recommended == None:
            return -1
        elif recommended == 'reg':
            return 1
        else:
            return 0

    def get_password(self, service, username):
        """Get password of the username for the service
        """
        from _winreg import HKEY_CURRENT_USER, OpenKey, QueryValueEx
        try:
            # fetch the password
            key = r'Software\%s\Keyring' % service
            hkey = OpenKey(HKEY_CURRENT_USER, key)
            password_base64 = QueryValueEx(hkey, username)[0]
            # decode with base64
            password_encrypted = base64.decodestring(password_base64)
            # decrypted the password
            password = self.crypt_handler.decrypt(password_encrypted)
        except EnvironmentError:
            password = None
        return password


    def set_password(self, service, username, password):
        """Write the password to the registry
        """
        # encrypt the password
        password_encrypted = self.crypt_handler.encrypt(password)
        # encode with base64
        password_base64 = base64.encodestring(password_encrypted)

        # store the password
        from _winreg import HKEY_CURRENT_USER, CreateKey, SetValueEx, REG_SZ
        hkey = CreateKey(HKEY_CURRENT_USER, r'Software\%s\Keyring' % service)
        SetValueEx(hkey, username, 0, REG_SZ, password_base64)

    def delete_password(self, service, username):
        """Delete the password for the username of the service.
        """
        from _winreg import (KEY_ALL_ACCESS, HKEY_CURRENT_USER, DeleteValue,
                             OpenKey)
        try:
            key = r'Software\%s\Keyring' % service
            hkey = OpenKey(HKEY_CURRENT_USER, key, 0, KEY_ALL_ACCESS)
            DeleteValue(hkey, username)
        except WindowsError, e:
            raise PasswordDeleteError(e)


def select_windows_backend():
    if os.name != 'nt':
        return None
    major, minor, build, platform, text = sys.getwindowsversion()
    try:
        import pywintypes
        import win32cred

        if (major, minor) >= (5, 1):
            # recommend for windows xp+
            return 'cred'
    except ImportError:
        pass
    try:
        from backends import win32_crypto
        import _winreg
        if (major, minor) >= (5, 0):
            # recommend for windows 2k+
            return 'reg'
    except ImportError:
        pass
    try:
        from backends import win32_crypto
        return 'file'
    except ImportError:
        pass
    return None


_all_keyring = None


>>>>>>> da25db1d
def get_all_keyring():
    """
    Return a list of all implemented keyrings that can be constructed without
    parameters.
    """
    return list(keyring.util.suppress_exceptions(KeyringBackend._classes,
        exceptions=TypeError))

# for backward-compatibility
from .errors import PasswordSetError, InitError
from keyring.backends.OS_X import Keyring as OSXKeychain
from keyring.backends.Gnome import Keyring as GnomeKeyring
from keyring.backends.SecretService import Keyring as SecretServiceKeyring
from keyring.backends.kwallet import Keyring as KDEKWallet
from keyring.backends.file import BaseKeyring as BasicFileKeyring
from keyring.backends.file import PlaintextKeyring as UncryptedFileKeyring
from keyring.backends.file import EncryptedKeyring as CryptedFileKeyring
from keyring.backends.Windows import EncryptedKeyring as Win32CryptoKeyring
from keyring.backends.Windows import WinVaultKeyring
from keyring.backends.Windows import RegistryKeyring as Win32CryptoRegistry
from keyring.backends.Windows import select_windows_backend
from keyring.backends.Google import DocsKeyring as GoogleDocsKeyring
from keyring.credentials import Credential
from keyring.credentials import SimpleCredential as BaseCredential
from keyring.credentials import EnvironCredential
from keyring.backends.Google import EnvironCredential as GoogleEnvironCredential
from keyring.backends.keyczar import BaseCrypter as BaseKeyczarCrypter
from keyring.backends.keyczar import Crypter as KeyczarCrypter
from keyring.backends.keyczar import EnvironCrypter as EnvironKeyczarCrypter
from keyring.backends.Google import KeyczarDocsKeyring as EnvironGoogleDocsKeyring
from keyring.backends.pyfs import BasicKeyring as BasicPyfilesystemKeyring
from keyring.backends.pyfs import PlaintextKeyring as UnencryptedPyfilesystemKeyring
from keyring.backends.pyfs import EncryptedKeyring as EncryptedPyfilesystemKeyring
from keyring.backends.pyfs import KeyczarKeyring as EnvironEncryptedPyfilesystemKeyring
from keyring.backends.multi import MultipartKeyringWrapper as MultipartKeyringWrapper<|MERGE_RESOLUTION|>--- conflicted
+++ resolved
@@ -8,21 +8,10 @@
 
 import keyring.util
 
-<<<<<<< HEAD
 class KeyringBackendMeta(abc.ABCMeta):
     """
     A metaclass that's both an ABCMeta and a type that keeps a registry of
     all (non-abstract) types.
-=======
-_KEYRING_SETTING = 'keyring-setting'
-_CRYPTED_PASSWORD = 'crypted-password'
-_BLOCK_SIZE = 32
-_PADDING = '0'
-
-
-class PasswordSetError(Exception):
-    """Raised when the password can't be set.
->>>>>>> da25db1d
     """
     def __init__(cls, name, bases, dict):
         super(KeyringBackendMeta, cls).__init__(name, bases, dict)
@@ -65,7 +54,7 @@
         """
         raise PasswordSetError("reason")
 
-    @abstractmethod
+    @abc.abstractmethod
     def delete_password(self, service, username):
         """Delete the password for the username of the service.
         """
@@ -118,257 +107,8 @@
             e = sys.exc_info()[1]
             raise PasswordSetError(e.message)
 
-<<<<<<< HEAD
 class Crypter(object):
     """Base class providing encryption and decryption
-=======
-    def delete_password(self, service, username):
-        """Override the delete_password in KeyringBackend.
-        """
-        try:
-            self.keyring_impl.password_delete(service, username)
-        except OSError, e:
-            raise PasswordDeleteError(e.message)
-
-
-class OSXKeychain(_ExtensionKeyring):
-    """Mac OS X Keychain"""
-    def _init_backend(self):
-        """Return the handler: osx_keychain
-        """
-        from backends import osx_keychain
-        return osx_keychain
-
-    def _recommend(self):
-        """Recommended for all OSX environment.
-        """
-        return sys.platform == 'darwin'
-
-
-class GnomeKeyring(KeyringBackend):
-    """Gnome Keyring"""
-
-    # Name of the keyring to store the passwords in.
-    # Use None for the default keyring.
-    KEYRING_NAME = None
-
-    def supported(self):
-        try:
-            import gnomekeyring
-        except ImportError:
-            return -1
-        else:
-            if ("GNOME_KEYRING_CONTROL" in os.environ and
-                "DISPLAY" in os.environ and
-                "DBUS_SESSION_BUS_ADDRESS" in os.environ):
-                return 1
-            else:
-                return 0
-
-    def get_password(self, service, username):
-        """Get password of the username for the service
-        """
-        import gnomekeyring
-
-        try:
-            items = gnomekeyring.find_network_password_sync(username, service)
-        except gnomekeyring.NoMatchError:
-            return None
-        except gnomekeyring.CancelledError:
-            # The user pressed "Cancel" when prompted to unlock their keyring.
-            return None
-
-        assert len(items) == 1, 'no more than one entry should ever match'
-        return items[0]['password']
-
-    def set_password(self, service, username, password):
-        """Set password for the username of the service
-        """
-        import gnomekeyring
-        try:
-            gnomekeyring.item_create_sync(
-                self.KEYRING_NAME, gnomekeyring.ITEM_NETWORK_PASSWORD,
-                "Password for '%s' on '%s'" % (username, service),
-                {'user': username, 'domain': service},
-                password, True)
-        except gnomekeyring.CancelledError:
-            # The user pressed "Cancel" when prompted to unlock their keyring.
-            raise PasswordSetError("cancelled by user")
-
-    def delete_password(self, service, username):
-        """Delete the password for the username of the service.
-        """
-        import gnomekeyring
-        try:
-            items = gnomekeyring.find_network_password_sync(username, service)
-            for current in items:
-                gnomekeyring.item_delete_sync(current['keyring'],
-                                              current['item_id'])
-        except gnomekeyring.NoMatchError:
-            raise PasswordDeleteError("can't found the password")
-        except gnomekeyring.CancelledError:
-            raise PasswordDeleteError("cancelled by user")
-
-
-class SecretServiceKeyring(KeyringBackend):
-    """Secret Service Keyring"""
-
-    def supported(self):
-        try:
-            import dbus
-        except ImportError:
-            return -1
-        try:
-            bus = dbus.SessionBus()
-            bus.get_object('org.freedesktop.secrets',
-                '/org/freedesktop/secrets')
-        except dbus.exceptions.DBusException:
-            return -1
-        else:
-            return 1
-
-    def get_password(self, service, username):
-        """Get password of the username for the service
-        """
-        import dbus
-        bus = dbus.SessionBus()
-        service_obj = bus.get_object('org.freedesktop.secrets',
-            '/org/freedesktop/secrets')
-        service_iface = dbus.Interface(service_obj,
-            'org.freedesktop.Secret.Service')
-        unlocked, locked = service_iface.SearchItems(
-            {"username": username, "service": service})
-        _, session = service_iface.OpenSession("plain", "")
-        no_longer_locked, prompt = service_iface.Unlock(locked)
-        assert prompt == "/"
-        secrets = service_iface.GetSecrets(unlocked + locked, session)
-        for item_path, secret in secrets.iteritems():
-            return "".join([str(x) for x in secret[2]])
-        return None
-
-    def set_password(self, service, username, password):
-        """Set password for the username of the service
-        """
-        import dbus
-        bus = dbus.SessionBus()
-        service_obj = bus.get_object('org.freedesktop.secrets',
-            '/org/freedesktop/secrets')
-        service_iface = dbus.Interface(service_obj,
-            'org.freedesktop.Secret.Service')
-        collection_obj = bus.get_object(
-            'org.freedesktop.secrets',
-            '/org/freedesktop/secrets/aliases/default')
-        collection = dbus.Interface(collection_obj,
-            'org.freedesktop.Secret.Collection')
-        attributes = {
-            "service": service,
-            "username": username
-            }
-        _, session = service_iface.OpenSession("plain", "")
-        secret = dbus.Struct(
-            (session, "", dbus.ByteArray(password), "text/plain"))
-        properties = {
-            "org.freedesktop.Secret.Item.Label": "%s @ %s" % (
-                username, service),
-            "org.freedesktop.Secret.Item.Attributes": attributes}
-        (item, prompt) = collection.CreateItem(properties, secret,
-            True)
-        assert prompt == "/"
-
-kwallet = None
-
-
-def open_kwallet(kwallet_module=None, qt_module=None):
-
-    # If we specified the kwallet_module and/or qt_module, surely we won't need
-    # the cached kwallet object...
-    if kwallet_module is None and qt_module is None:
-        global kwallet
-        if not kwallet is None:
-            return kwallet
-
-    # Allow for the injection of module-like objects for testing purposes.
-    if kwallet_module is None:
-        kwallet_module = KWallet.Wallet
-    if qt_module is None:
-        qt_module = QtGui
-
-    # KDE wants us to instantiate an application object.
-    app = None
-    if qt_module.qApp.instance() == None:
-        app = qt_module.QApplication([])
-    try:
-        window = qt_module.QWidget()
-        kwallet = kwallet_module.openWallet(
-            kwallet_module.NetworkWallet(),
-            window.winId(),
-            kwallet_module.Synchronous)
-        if kwallet is not None:
-            if not kwallet.hasFolder('Python'):
-                kwallet.createFolder('Python')
-            kwallet.setFolder('Python')
-            return kwallet
-    finally:
-        if app:
-            app.exit()
-
-
-try:
-    from PyKDE4.kdeui import KWallet
-    from PyQt4 import QtGui
-except ImportError:
-    kwallet_support = False
-else:
-    kwallet_support = True
-
-
-class KDEKWallet(KeyringBackend):
-    """KDE KWallet"""
-
-    def supported(self):
-        if kwallet_support and os.environ.has_key('KDE_SESSION_UID'):
-            return 1
-        elif kwallet_support:
-            return 0
-        else:
-            return -1
-
-    def get_password(self, service, username):
-        """Get password of the username for the service
-        """
-        key = username + '@' + service
-        network = KWallet.Wallet.NetworkWallet()
-        wallet = open_kwallet()
-        if wallet.keyDoesNotExist(network, 'Python', key):
-            return None
-
-        result = wallet.readPassword(key)[1]
-        # The string will be a PyQt4.QtCore.QString, so turn it into a unicode
-        # object.
-        return unicode(result)
-
-    def set_password(self, service, username, password):
-        """Set password for the username of the service
-        """
-        wallet = open_kwallet()
-        wallet.writePassword(username + '@' + service, password)
-
-    def delete_password(self, service, username):
-        """Delete the password for the username of the service.
-        """
-        key = username + '@' + service
-        if kwallet.keyDoesNotExist(kwallet.walletName(), 'Python', key):
-            raise PasswordDeleteError("can't found the password")
-        kwallet.removeEntry(key)
-
-
-class BasicFileKeyring(KeyringBackend):
-    """BasicFileKeyring is a file-based implementation of keyring.
-
-    It stores the password directly in the file, and supports the
-    encryption and decryption. The encrypted password is stored in base64
-    format.
->>>>>>> da25db1d
     """
 
     @abc.abstractmethod
@@ -383,472 +123,17 @@
         """
         pass
 
-<<<<<<< HEAD
 class NullCrypter(Crypter):
     """A crypter that does nothing
-=======
-    @abstractmethod
-    def decrypt(self, password_encrypted):
-        """Decrypt the password.
-        """
-        pass
-
-    def _relocate_file(self):
-        old_location = os.path.join(os.path.expanduser('~'), self.filename)
-        new_location = self.file_path
-        keyring.util.loc_compat.relocate_file(old_location, new_location)
-        # disable this function - it only needs to be run once
-        self._relocate_file = lambda: None
-
-    def get_password(self, service, username):
-        """Read the password from the file.
-        """
-        self._relocate_file()
-        service = escape_for_ini(service)
-        username = escape_for_ini(username)
-
-        # load the passwords from the file
-        config = ConfigParser.RawConfigParser()
-        if os.path.exists(self.file_path):
-            config.read(self.file_path)
-
-        # fetch the password
-        try:
-            password_base64 = config.get(service, username).encode()
-            # decode with base64
-            password_encrypted = base64.decodestring(password_base64)
-            # decrypted the password
-            password = self.decrypt(password_encrypted).decode('utf-8')
-        except (ConfigParser.NoOptionError, ConfigParser.NoSectionError):
-            password = None
-        return password
-
-    def set_password(self, service, username, password):
-        """Write the password in the file.
-        """
-        self._relocate_file()
-        service = escape_for_ini(service)
-        username = escape_for_ini(username)
-
-        # encrypt the password
-        password_encrypted = self.encrypt(password.encode('utf-8'))
-        # load the password from the disk
-        config = ConfigParser.RawConfigParser()
-        if os.path.exists(self.file_path):
-            config.read(self.file_path)
-
-        # encode with base64
-        password_base64 = base64.encodestring(password_encrypted).decode()
-        # write the modification
-        if not config.has_section(service):
-            config.add_section(service)
-        config.set(service, username, password_base64)
-        # ensure the storage path exists
-        if not os.path.isdir(os.path.dirname(self.file_path)):
-            os.makedirs(os.path.dirname(self.file_path))
-        config_file = open(self.file_path,'w')
-        config.write(config_file)
-
-    def delete_password(self, service, username):
-        """Delete the password for the username of the service.
-        """
-        service = escape_for_ini(service)
-        config = ConfigParser.RawConfigParser()
-        if os.path.exists(self.file_path):
-            config.read(self.file_path)
-        if not config.remove_section(service):
-            raise PasswordDeleteError("can't found the password")
-        # update the file
-        config_file = open(self.file_path, 'w')
-        config.write(config_file)
-
-
-class UncryptedFileKeyring(BasicFileKeyring):
-    """Uncrypted File Keyring"""
-
-    filename = 'keyring_pass.cfg'
-
-    def encrypt(self, password):
-        """Directly return the password itself.
-        """
-        return password
-
-    def decrypt(self, password_encrypted):
-        """Directly return encrypted password.
-        """
-        return password_encrypted
-
-    def supported(self):
-        """Applicable for all platforms, but do not recommend.
-        """
-        return 0
-
-
-class CryptedFileKeyring(BasicFileKeyring):
-    """PyCrypto File Keyring"""
-
-    filename = 'crypted_pass.cfg'
-    crypted_password = None
-
-    def supported(self):
-        """Applicable for all platforms, but not recommend"
-        """
-        try:
-            from Crypto.Cipher import AES
-            status = 0
-        except ImportError:
-            status = -1
-        return status
-
-    def _getpass(self, *args, **kwargs):
-        """Wrap getpass.getpass(), so that we can override it when testing.
-        """
-
-        return getpass.getpass(*args, **kwargs)
-
-    def _init_file(self):
-        """Init the password file, set the password for it.
-        """
-
-        password = None
-        while 1:
-            if not password:
-                password = self._getpass("Please set a password"
-                                         " for your new keyring")
-                password2 = self._getpass('Password (again): ')
-                if password != password2:
-                    sys.stderr.write("Error: Your passwords didn't match\n")
-                    password = None
-                    continue
-            if '' == password.strip():
-                # forbid the blank password
-                sys.stderr.write("Error: blank passwords aren't allowed.\n")
-                password = None
-                continue
-            if len(password) > _BLOCK_SIZE:
-                # block size of AES is less than 32
-                sys.stderr.write("Error: password can't be longer than 32.\n")
-                password = None
-                continue
-            break
-
-        # hash the password
-        import crypt
-        self.crypted_password = crypt.crypt(password, password)
-
-        # write down the initialization
-        config = ConfigParser.RawConfigParser()
-        config.add_section(_KEYRING_SETTING)
-        config.set(_KEYRING_SETTING, _CRYPTED_PASSWORD, self.crypted_password)
-
-        config_file = open(self.file_path, 'w')
-        config.write(config_file)
-
-        if config_file:
-            config_file.close()
-
-    def _check_file(self):
-        """Check if the password file has been init properly.
-        """
-        if os.path.exists(self.file_path):
-            config = ConfigParser.RawConfigParser()
-            config.read(self.file_path)
-            try:
-                self.crypted_password = config.get(_KEYRING_SETTING,
-                                                    _CRYPTED_PASSWORD)
-                return self.crypted_password.strip() != ''
-            except (ConfigParser.NoSectionError, ConfigParser.NoOptionError):
-                pass
-        return False
-
-    def _auth(self, password):
-        """Return if the password can open the keyring.
-        """
-        import crypt
-        return crypt.crypt(password, password) == self.crypted_password
-
-    def _init_crypter(self):
-        """Init the crypter(using the password of the keyring).
-        """
-        # check the password file
-        if not self._check_file():
-            self._init_file()
-
-        password = self._getpass("Please input your password for the keyring")
-
-        if not self._auth(password):
-            sys.stderr.write("Wrong password for the keyring.\n")
-            raise ValueError("Wrong password")
-
-        # init the cipher with the password
-        from Crypto.Cipher import AES
-        # pad to _BLOCK_SIZE bytes
-        password = password + (_BLOCK_SIZE - len(password) % _BLOCK_SIZE) * \
-                                                                    _PADDING
-        return AES.new(password, AES.MODE_CFB)
-
-    def encrypt(self, password):
-        """Encrypt the given password using the pycryto.
-        """
-        crypter = self._init_crypter()
-        return crypter.encrypt(password)
-
-    def decrypt(self, password_encrypted):
-        """Decrypt the given password using the pycryto.
-        """
-        crypter = self._init_crypter()
-        return crypter.decrypt(password_encrypted)
-
-
-class Win32CryptoKeyring(BasicFileKeyring):
-    """Win32 Cryptography Keyring"""
-
-    filename = 'wincrypto_pass.cfg'
-
-    def __init__(self):
-        super(Win32CryptoKeyring, self).__init__()
-
-        try:
-            from backends import win32_crypto
-            self.crypt_handler = win32_crypto
-        except ImportError, e:
-            self.crypt_handler = None
-
-    def supported(self):
-        """Recommended when other Windows backends are unavailable
-        """
-        recommended = select_windows_backend()
-        if recommended == None:
-            return -1
-        elif recommended == 'file':
-            return 1
-        else:
-            return 0
-
-    def encrypt(self, password):
-        """Encrypt the password using the CryptAPI.
-        """
-        return self.crypt_handler.encrypt(password)
-
-    def decrypt(self, password_encrypted):
-        """Decrypt the password using the CryptAPI.
-        """
-        return self.crypt_handler.decrypt(password_encrypted)
-
-
-class WinVaultKeyring(KeyringBackend):
->>>>>>> da25db1d
     """
 
     def encrypt(self, value):
         return value
 
-<<<<<<< HEAD
     def decrypt(self, value):
         return value
 
 @keyring.util.once
-=======
-    This backend does some gymnastics to simulate multi-user support,
-    which WinVault doesn't support natively. See
-    https://bitbucket.org/kang/python-keyring-lib/issue/47/winvaultkeyring-only-ever-returns-last#comment-731977
-    for details on the implementation, but here's the gist:
-
-    Passwords are stored under the service name unless there is a collision
-    (another password with the same service name but different user name),
-    in which case the previous password is moved into a compound name:
-    {username}@{service}
-    """
-    def __init__(self):
-        super(WinVaultKeyring, self).__init__()
-        try:
-            import pywintypes
-            import win32cred
-
-            self.win32cred = win32cred
-            self.pywintypes = pywintypes
-        except ImportError:
-            self.win32cred = None
-
-    def supported(self):
-        '''Default Windows backend, when it is available
-        '''
-        recommended = select_windows_backend()
-        if recommended == None:
-            return -1
-        elif recommended == 'cred':
-            return 1
-        else:
-            return 0
-
-    @staticmethod
-    def _compound_name(username, service):
-        return u'%(username)s@%(service)s' % vars()
-
-    def get_password(self, service, username):
-        # first attempt to get the password under the service name
-        res = self._get_password(service)
-        if not res or res['UserName'] != username:
-            # It wasn't found so attempt to get it with the compound name
-            res = self._get_password(self._compound_name(username, service))
-        if not res:
-            return None
-        blob = res['CredentialBlob']
-        return blob.decode('utf-16')
-
-    def _get_password(self, target):
-        try:
-            res = self.win32cred.CredRead(
-                Type=self.win32cred.CRED_TYPE_GENERIC,
-                TargetName=target,
-            )
-        except self.pywintypes.error, e:
-            if e.winerror == 1168 and e.funcname == 'CredRead': # not found
-                return None
-            raise
-        return res
-
-    def set_password(self, service, username, password):
-        existing_pw = self._get_password(service)
-        if existing_pw:
-            # resave the existing password using a compound target
-            existing_username = existing_pw['UserName']
-            target = self._compound_name(existing_username, service)
-            self._set_password(target, existing_username,
-                existing_pw['CredentialBlob'].decode('utf-16'))
-        self._set_password(service, username, unicode(password))
-
-    def _set_password(self, target, username, password):
-        credential = dict(Type=self.win32cred.CRED_TYPE_GENERIC,
-                          TargetName=target,
-                          UserName=username,
-                          CredentialBlob=password,
-                          Comment="Stored using python-keyring",
-                          Persist=self.win32cred.CRED_PERSIST_ENTERPRISE)
-        self.win32cred.CredWrite(credential, 0)
-
-    def delete_password(self, service, username):
-        """Delete the password for the username of the service.
-        """
-        compound = self._compound_name(username, service)
-        for target in service, compound:
-            existing_pw = self._get_password(target)
-            if existing_pw and existing_pw['UserName'] == username:
-                self._delete_password(target)
-
-    def _delete_password(self, target):
-        """Call win32 api to delete the password."""
-        self.win32cred.CredDelete(
-            Type=self.win32cred.CRED_TYPE_GENERIC,
-            TargetName=target,
-        )
-
-
-class Win32CryptoRegistry(KeyringBackend):
-    """Win32CryptoRegistry is a keyring which use Windows CryptAPI to encrypt
-    the user's passwords and store them under registry keys
-    """
-    def __init__(self):
-        super(Win32CryptoRegistry, self).__init__()
-
-        try:
-            from backends import win32_crypto
-            import _winreg
-            self.crypt_handler = win32_crypto
-        except ImportError:
-            self.crypt_handler = None
-
-    def supported(self):
-        """Return if this keyring supports current enviroment.
-        -1: not applicable
-         0: suitable
-         1: recommended
-        """
-        recommended = select_windows_backend()
-        if recommended == None:
-            return -1
-        elif recommended == 'reg':
-            return 1
-        else:
-            return 0
-
-    def get_password(self, service, username):
-        """Get password of the username for the service
-        """
-        from _winreg import HKEY_CURRENT_USER, OpenKey, QueryValueEx
-        try:
-            # fetch the password
-            key = r'Software\%s\Keyring' % service
-            hkey = OpenKey(HKEY_CURRENT_USER, key)
-            password_base64 = QueryValueEx(hkey, username)[0]
-            # decode with base64
-            password_encrypted = base64.decodestring(password_base64)
-            # decrypted the password
-            password = self.crypt_handler.decrypt(password_encrypted)
-        except EnvironmentError:
-            password = None
-        return password
-
-
-    def set_password(self, service, username, password):
-        """Write the password to the registry
-        """
-        # encrypt the password
-        password_encrypted = self.crypt_handler.encrypt(password)
-        # encode with base64
-        password_base64 = base64.encodestring(password_encrypted)
-
-        # store the password
-        from _winreg import HKEY_CURRENT_USER, CreateKey, SetValueEx, REG_SZ
-        hkey = CreateKey(HKEY_CURRENT_USER, r'Software\%s\Keyring' % service)
-        SetValueEx(hkey, username, 0, REG_SZ, password_base64)
-
-    def delete_password(self, service, username):
-        """Delete the password for the username of the service.
-        """
-        from _winreg import (KEY_ALL_ACCESS, HKEY_CURRENT_USER, DeleteValue,
-                             OpenKey)
-        try:
-            key = r'Software\%s\Keyring' % service
-            hkey = OpenKey(HKEY_CURRENT_USER, key, 0, KEY_ALL_ACCESS)
-            DeleteValue(hkey, username)
-        except WindowsError, e:
-            raise PasswordDeleteError(e)
-
-
-def select_windows_backend():
-    if os.name != 'nt':
-        return None
-    major, minor, build, platform, text = sys.getwindowsversion()
-    try:
-        import pywintypes
-        import win32cred
-
-        if (major, minor) >= (5, 1):
-            # recommend for windows xp+
-            return 'cred'
-    except ImportError:
-        pass
-    try:
-        from backends import win32_crypto
-        import _winreg
-        if (major, minor) >= (5, 0):
-            # recommend for windows 2k+
-            return 'reg'
-    except ImportError:
-        pass
-    try:
-        from backends import win32_crypto
-        return 'file'
-    except ImportError:
-        pass
-    return None
-
-
-_all_keyring = None
-
-
->>>>>>> da25db1d
 def get_all_keyring():
     """
     Return a list of all implemented keyrings that can be constructed without
